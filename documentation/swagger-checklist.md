--- conflicted
+++ resolved
@@ -61,10 +61,9 @@
 
 ## Naming - Swagger Checklist ##
 
-<<<<<<< HEAD
-- [] *M1000*: Plural names *MUST* only be used to represent collections.
-
-- [] *M1001*: Each operation must contain an OperationId of the form "RESOURCE_METHOD" a.k.a "NOUN_VERB", where "RESOURCE" represents the resource or object the operation addresses, and METHOD is a short name for the operation being performed "Get, Start, Delete, Create, List", etc.
+- [ ] *M1000*: Plural names in parameters and model properties MUST only be used to represent collections.
+
+- [] *M1001*: Each operation *MUST* contain an OperationId of the form "RESOURCE_METHOD" a.k.a "NOUN_VERB", where "RESOURCE" represents the resource or object the operation addresses, and METHOD is a short name for the operation being performed "Get, Start, Delete, Create, List", etc.
 
 - [] *M1002*: If the NOUN in the OperationId "NOUN_VERB" matches with the name of the Model definition then the NOUN in the operationId *MUST* use the plural form of NOUN to avoid collision in the namespace.
 
@@ -91,37 +90,12 @@
 - [] *M1011*: Resource Model name *MUST* be same as singular form of the resource type. Like for virtualMachines resource type it should be VirtualMachine.
 
 - [] *M1012*: Parameter names in the apis *MUST* be name of the resource like virtualMachines\{virtualMachine} or virtualMachines\{virtualMachineName} both are good example but virtualMachines\{vm} is bad example. 
-=======
-- [ ] *M1000*: Plural names in parameters and model properties MUST only be used to represent collections.
-
-- [ ] *M1001*: Each operation must contain an OperationId of the form "RESOURCE_METHOD" where "RESOURCE" represents the resource or object the operation addresses, and METHOD is a short name for the operation being performed "Get, Start, Remove", etc.
-
-- [ ] *M1002*: List operations MUST use the METHOD prefix "List" and MUST not be named as "GetXXXX" operations.
-
-- [ ] *M1003*: List operations MUST use consistent names and semantics. List operations MUST NOT use any other names. Consistent names and semantics are:
-  - `List()` - lists all resources under a subscription.
-  - `ListByResourceGroup()` - list all resources in a resource group within a subscription.
-  - `ListByParent()` - where "Parent" is a context specific suffix. It lists all resource under a parent.
-  
-- [ ] *M1006*: Get operations MUST use the METHOD name "Get"
-
-- [ ] *M1007*: PUT operations MUST use the METHOD Name "Create"
-
-- [ ] *M1008*: PATCH operations MUST use the METHOD Name "Update"
-
-- [ ] *M1008*: POST operations MUST use a METHOD Name that matches the semantic operation on the resource, for example "Start" or "Stop"
-
-- [ ] *M1009*: DELETE operations MUST use the METHOD Name "Delete"
-
-- [ ] *M1010*: Terminology in Swagger and Azure Portal MUST be the same.  Property names must match proeprty names as displayed in the portal.  Paremeter names musst match value names displayed in the poral.
->>>>>>> 5165f2b5
 
 - [] *M1013*: Any action name *MUST* be same as what is defined in the Rest APIs, like regenerateAdminKeys should be regenerateAdminKeys in the Swagger as well, where as regenerateKeys is bad example.
 
 
 ## Operation Semantics - Swagger Checklist ##
 
-<<<<<<< HEAD
 ### MUST
 
 - [] *M2000*: TODO: A Swagger specification *MUST* be accompanied with a document that describes management scenarios (what does this mean? x-ms-examples or a multi operation scenario?) that can be realized using operations described in the Swagger.
@@ -143,40 +117,12 @@
 - [] *M2005*: Required parameters *MUST* be accurately labeled as `"required": true` in Swagger.
 
 - [] *M2006*: Required properties of a model definition *MUST* be accurately labeled as `"required": [ "propertyName1" ]` in Swagger.
-=======
-- [ ] *M2000*: A Swagger specification MUST be accompanied with a document that describes management scenarios that can be realized using operations described in the Swagger.
-
-- [ ] *M2001*: Read only parameters and model properties MUST be labeled as read only in Swagger.
-
-- [ ] *M2002*: Boolean parameters MUST be represented as boolean in Swagger. Boolean parameters MUST NOT be represented as strings. Similarly, this requirements applies to other primitive data types such as integer, float and double. These primitive data types MUST be represented using [Swagger primitive data types](https://github.com/OAI/OpenAPI-Specification/blob/master/versions/2.0.md#data-types).
-
-- [ ] *M2003*: Long running operations MUST be modeled as [long running operations](https://github.com/Azure/azure-rest-api-specs/blob/master/documentation/creating-swagger.md#longrunning) in Swagger.
-
-- [ ] *M2004*: Required parameters MUST be labeled as required in Swagger.
-
-- [ ] *M2005*: A collection of references that are read only MUST be marked as read only in Swagger.
-
-- [ ] *M2006*: Mutability of properties MUST be marked up using [`x-ms-mutability` extension](https://github.com/Azure/autorest/tree/master/docs/extensions#x-ms-mutability).
-
-- [ ] *M2007*: Error definitions MUST be abstracted, modeled and reused instead of introducing a plethora of error definitions that look the same with different names.
-
-- [ ] *M2008*: A Swagger spec MUST NOT define operations or properties or parameters for functionalities that MAY work in the future.
->>>>>>> 5165f2b5
 
 - [] *M2007*: Mutability of properties *MUST* be marked up using [`x-ms-mutability` extension](https://github.com/Azure/autorest/tree/master/docs/extensions#x-ms-mutability).
 
-<<<<<<< HEAD
 - [] *M2008*: Error definitions *MUST* be abstracted, modeled and reused.
 
 - [] *M2009*: A Swagger spec *MUST NOT* define operations or properties or parameters for functionalities that are not currently supported by the service in the given api-version. The primary goal of the spec is that it *MUST* correctly and completely represent the underlying REST API.
-=======
-- [ ] *M2009*: A collection model in Swagger MUST support adding more than one element to the collection.
-
-- [ ] *M2010*: Operations that are exposed through private previews MUST not be described in Swaggers in the [public GitHub repository](https://github.com/Azure/azure-rest-api-specs).
-
-
-- [ ] *M2012*: 
->>>>>>> 5165f2b5
 
 - [] *M2010*: A collection model in Swagger *MUST* support adding more than one element to the collection. TODO: Ask for clarity.
 
@@ -190,7 +136,7 @@
 
 - [] *M2015*: For PATCH operation, every property in the model for the request body *MUST* be optional and the property *MUST NOT* provide any default value. The absence of defualt values applies recursively to complex properties in the model definition.
 
-- [] *M2016*: The model definition for the body parameter and the response must be the same for a PUT operation. This ensures that the same entity will be reusable between GET and PUT.
+- [] *M2016*: The model definition for the body parameter and the response *MUST* be the same for a PUT operation. This ensures that the same entity will be reusable between GET and PUT.
 
 - [] *M2017*: A parameter or a model property having an `"enum": []` constraint, *MUST* have an  ["x-ms-enum"](https://github.com/Azure/azure-rest-api-specs/blob/master/documentation/swagger-extensions.md#x-ms-enum) extension and the extension's "modelAsString" property *MUST* be set to `false` where applicable.
 
@@ -241,15 +187,10 @@
 
 - [] *M2040*: Circular composition/inheritance for Schema Objects *MUST NOT* be presnt. A spec can have circular references everywhere except in composition/inheritance.
 
-<<<<<<< HEAD
 - [] *M2041*: The items property for Schema Objects, or schema-like objects (non-body parameters), *MUST* be required when type is set to array. More details can be found [here](https://github.com/OAI/OpenAPI-Specification/issues/174).
-=======
-- [ ] *M3000*: Swagger authoring MUST NOT be assigned to engineers who do not have an intimate knowledge of a service endpoint and its developer experience to avoid feeding inefficiencies into teams that focus on Azure developer experiences and the rest of the Azure eco system.
->>>>>>> 5165f2b5
 
 - [] *M2042*: The  schemes array in the swagger spec for any HTTP protocol based Azure REST service *MUST* only have "https" as the supported scheme. It *MUST`"schemes": ["https"]`
 
-<<<<<<< HEAD
 - [] *M2043*: A swagger specification *MUST NOT* have any operation with an HTTP verb outside this (case-insensitive) list ["DELETE", "GET", "PUT", "PATCH", "HEAD", "OPTIONS", "POST"].
 
 - [] *M2044*: An example specified in the spec as per the swagger specification for a response *MUST* be in the response object keyed on the "MIME-TYPE". More details can be found [here](https://github.com/OAI/OpenAPI-Specification/blob/master/versions/2.0.md#exampleObject).
@@ -312,13 +253,6 @@
 - [] *M4005*: One *MUST NOT* use the API's code-symbol capitalization style for acronyms. For example, use "URL", *NOT* "Url"; and use "ID", *NOT* "Id".
 
 - [] *M4006*: The description for every operation *MUST* start with a verb phrase.
-=======
-- [ ] *M3001*: Each operation described in a Swagger specification MUST be tested prior to opening a pull request against the preview branch of the [Azure REST API Specs](https://github.com/azure/azure-rest-api-specs/) GitHub repo.
-
-## Documentation - Swagger Checklist ##
-
-- [ ] *M4000*: Descriptions MUST NOT contain spelling errors, grammatical errors, run off sentences and dummy texts.
->>>>>>> 5165f2b5
 
 - [] *M4007*: The HTTP status codes returned by evcery REST operation *MUST* be documented.
 
