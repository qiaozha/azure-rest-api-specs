{
  "swagger": "2.0",
  "info": {
    "version": "2017-07-14",
    "title": "AzureAnalysisServices",
    "description": "The Azure Analysis Services Web API provides a RESTful set of web services that enables users to create, retrieve, update, and delete Analysis Services servers",
    "x-ms-code-generation-settings": {
      "name": "AnalysisServicesManagementClient"
    }
  },
  "host": "management.azure.com",
  "schemes": [
    "https"
  ],
  "consumes": [
    "application/json"
  ],
  "produces": [
    "application/json"
  ],
  "security": [
    {
      "azure_auth": [
        "user_impersonation"
      ]
    }
  ],
  "securityDefinitions": {
    "azure_auth": {
      "type": "oauth2",
      "authorizationUrl": "https://login.microsoftonline.com/common/oauth2/authorize",
      "flow": "implicit",
      "description": "Azure Active Directory OAuth2 Flow",
      "scopes": {
        "user_impersonation": "impersonate your user account"
      }
    }
  },
  "paths": {
    "/subscriptions/{subscriptionId}/resourceGroups/{resourceGroupName}/providers/Microsoft.AnalysisServices/servers/{serverName}": {
      "get": {
        "description": "Gets details about the specified Analysis Services server.",
        "tags": [
          "Servers"
        ],
        "operationId": "Servers_GetDetails",
        "parameters": [
          {
            "$ref": "#/parameters/ResourceGroupNameParameter"
          },
          {
            "name": "serverName",
            "in": "path",
            "required": true,
            "type": "string",
            "pattern": "^[a-z][a-z0-9]*$",
            "minLength": 3,
            "maxLength": 63,
            "description": "The name of the Analysis Services server. It must be a minimum of 3 characters, and a maximum of 63."
          },
          {
            "$ref": "#/parameters/ApiVersionParameter"
          },
          {
            "$ref": "#/parameters/SubscriptionIdParameter"
          }
        ],
        "responses": {
          "200": {
            "description": "OK. The operation was successful.",
            "schema": {
              "$ref": "#/definitions/AnalysisServicesServer"
            }
          },
          "default": {
            "description": "Error response describing why the operation failed.",
            "schema": {
              "$ref": "#/definitions/ErrorResponse"
            }
          }
        }
      },
      "put": {
        "description": "Provisions the specified Analysis Services server based on the configuration specified in the request.",
        "tags": [
          "Servers"
        ],
        "operationId": "Servers_Create",
        "parameters": [
          {
            "$ref": "#/parameters/ResourceGroupNameParameter"
          },
          {
            "name": "serverName",
            "in": "path",
            "required": true,
            "type": "string",
            "pattern": "^[a-z][a-z0-9]*$",
            "minLength": 3,
            "maxLength": 63,
            "description": "The name of the Analysis Services server. It must be a minimum of 3 characters, and a maximum of 63."
          },
          {
            "name": "serverParameters",
            "in": "body",
            "required": true,
            "schema": {
              "$ref": "#/definitions/AnalysisServicesServer"
            },
            "description": "Contains the information used to provision the Analysis Services server."
          },
          {
            "$ref": "#/parameters/ApiVersionParameter"
          },
          {
            "$ref": "#/parameters/SubscriptionIdParameter"
          }
        ],
        "responses": {
          "200": {
            "description": "OK. The operation completed successfully.",
            "schema": {
              "$ref": "#/definitions/AnalysisServicesServer"
            }
          },
          "201": {
            "description": "InProgress. The operation is still completing.",
            "schema": {
              "$ref": "#/definitions/AnalysisServicesServer"
            }
          },
          "default": {
            "description": "Error response describing why the operation failed.",
            "schema": {
              "$ref": "#/definitions/ErrorResponse"
            }
          }
        },
        "x-ms-long-running-operation": true
      },
      "delete": {
        "description": "Deletes the specified Analysis Services server.",
        "tags": [
          "Servers"
        ],
        "operationId": "Servers_Delete",
        "parameters": [
          {
            "$ref": "#/parameters/ResourceGroupNameParameter"
          },
          {
            "name": "serverName",
            "in": "path",
            "required": true,
            "type": "string",
            "pattern": "^[a-z][a-z0-9]*$",
            "minLength": 3,
            "maxLength": 63,
            "description": "The name of the Analysis Services server. It must be at least 3 characters in length, and no more than 63."
          },
          {
            "$ref": "#/parameters/ApiVersionParameter"
          },
          {
            "$ref": "#/parameters/SubscriptionIdParameter"
          }
        ],
        "responses": {
          "200": {
            "description": "OK."
          },
          "204": {
            "description": "No Content."
          },
          "202": {
            "description": "Accepted."
          },
          "default": {
            "description": "Error response describing why the operation failed.",
            "schema": {
              "$ref": "#/definitions/ErrorResponse"
            }
          }
        },
        "x-ms-long-running-operation": true
      },
      "patch": {
        "description": "Updates the current state of the specified Analysis Services server.",
        "tags": [
          "Servers"
        ],
        "operationId": "Servers_Update",
        "parameters": [
          {
            "$ref": "#/parameters/ResourceGroupNameParameter"
          },
          {
            "name": "serverName",
            "in": "path",
            "required": true,
            "type": "string",
            "pattern": "^[a-z][a-z0-9]*$",
            "minLength": 3,
            "maxLength": 63,
            "description": "The name of the Analysis Services server. It must be at least 3 characters in length, and no more than 63."
          },
          {
            "name": "serverUpdateParameters",
            "in": "body",
            "required": true,
            "schema": {
              "$ref": "#/definitions/AnalysisServicesServerUpdateParameters"
            },
            "description": "Request object that contains the updated information for the server."
          },
          {
            "$ref": "#/parameters/ApiVersionParameter"
          },
          {
            "$ref": "#/parameters/SubscriptionIdParameter"
          }
        ],
        "responses": {
          "200": {
            "description": "OK",
            "schema": {
              "$ref": "#/definitions/AnalysisServicesServer"
            }
          },
          "202": {
            "description": "Accepted",
            "schema": {
              "$ref": "#/definitions/AnalysisServicesServer"
            }
          },
          "default": {
            "description": "Error response describing why the operation failed.",
            "schema": {
              "$ref": "#/definitions/ErrorResponse"
            }
          }
        },
        "x-ms-long-running-operation": true
      }
    },
    "/subscriptions/{subscriptionId}/resourceGroups/{resourceGroupName}/providers/Microsoft.AnalysisServices/servers/{serverName}/suspend": {
      "post": {
        "description": "Suspends operation of the specified Analysis Services server instance.",
        "tags": [
          "Servers"
        ],
        "operationId": "Servers_Suspend",
        "parameters": [
          {
            "$ref": "#/parameters/ResourceGroupNameParameter"
          },
          {
            "name": "serverName",
            "in": "path",
            "required": true,
            "type": "string",
            "pattern": "^[a-z][a-z0-9]*$",
            "minLength": 3,
            "maxLength": 63,
            "description": "The name of the Analysis Services server. It must be at least 3 characters in length, and no more than 63."
          },
          {
            "$ref": "#/parameters/ApiVersionParameter"
          },
          {
            "$ref": "#/parameters/SubscriptionIdParameter"
          }
        ],
        "responses": {
          "200": {
            "description": "OK."
          },
          "202": {
            "description": "Accepted."
          },
          "default": {
            "description": "Error response describing why the operation failed.",
            "schema": {
              "$ref": "#/definitions/ErrorResponse"
            }
          }
        },
        "x-ms-long-running-operation": true
      }
    },
    "/subscriptions/{subscriptionId}/resourceGroups/{resourceGroupName}/providers/Microsoft.AnalysisServices/servers/{serverName}/resume": {
      "post": {
        "description": "Resumes operation of the specified Analysis Services server instance.",
        "tags": [
          "Servers"
        ],
        "operationId": "Servers_Resume",
        "parameters": [
          {
            "$ref": "#/parameters/ResourceGroupNameParameter"
          },
          {
            "name": "serverName",
            "in": "path",
            "required": true,
            "type": "string",
            "pattern": "^[a-z][a-z0-9]*$",
            "minLength": 3,
            "maxLength": 63,
            "description": "The name of the Analysis Services server. It must be at least 3 characters in length, and no more than 63."
          },
          {
            "$ref": "#/parameters/ApiVersionParameter"
          },
          {
            "$ref": "#/parameters/SubscriptionIdParameter"
          }
        ],
        "responses": {
          "200": {
            "description": "OK"
          },
          "202": {
            "description": "Accepted"
          },
          "default": {
            "description": "Error response describing why the operation failed.",
            "schema": {
              "$ref": "#/definitions/ErrorResponse"
            }
          }
        },
        "x-ms-long-running-operation": true
      }
    },
    "/subscriptions/{subscriptionId}/resourceGroups/{resourceGroupName}/providers/Microsoft.AnalysisServices/servers": {
      "get": {
        "description": "Gets all the Analysis Services servers for the given resource group.",
        "tags": [
          "Servers"
        ],
        "operationId": "Servers_ListByResourceGroup",
        "parameters": [
          {
            "$ref": "#/parameters/ResourceGroupNameParameter"
          },
          {
            "$ref": "#/parameters/ApiVersionParameter"
          },
          {
            "$ref": "#/parameters/SubscriptionIdParameter"
          }
        ],
        "responses": {
          "200": {
            "description": "OK",
            "schema": {
              "$ref": "#/definitions/AnalysisServicesServers"
            }
          },
          "default": {
            "description": "Error response describing why the operation failed.",
            "schema": {
              "$ref": "#/definitions/ErrorResponse"
            }
          }
        },
        "x-ms-pageable": {
          "nextLinkName": null
        }
      }
    },
    "/subscriptions/{subscriptionId}/providers/Microsoft.AnalysisServices/servers": {
      "get": {
        "description": "Lists all the Analysis Services servers for the given subscription.",
        "tags": [
          "Servers"
        ],
        "operationId": "Servers_List",
        "parameters": [
          {
            "$ref": "#/parameters/ApiVersionParameter"
          },
          {
            "$ref": "#/parameters/SubscriptionIdParameter"
          }
        ],
        "responses": {
          "200": {
            "description": "OK",
            "schema": {
              "$ref": "#/definitions/AnalysisServicesServers"
            }
          },
          "default": {
            "description": "Error response describing why the operation failed.",
            "schema": {
              "$ref": "#/definitions/ErrorResponse"
            }
          }
        },
        "x-ms-pageable": {
          "nextLinkName": null
        }
      }
    },
    "/subscriptions/{subscriptionId}/providers/Microsoft.AnalysisServices/skus": {
      "get": {
        "description": "Lists eligible SKUs for Analysis Services resource provider.",
        "x-ms-examples": {
          "List eligible SKUs for a new server": {
            "$ref": "./examples/listSkusForNew.json"
          }
        },
        "operationId": "Servers_ListSkusForNew",
        "parameters": [
          {
            "$ref": "#/parameters/ApiVersionParameter"
          },
          {
            "$ref": "#/parameters/SubscriptionIdParameter"
          }
        ],
        "responses": {
          "200": {
            "description": "OK",
            "schema": {
              "$ref": "#/definitions/SkuEnumerationForNewResourceResult"
            }
          },
          "default": {
            "description": "Error response describing why the operation failed.",
            "schema": {
              "$ref": "#/definitions/ErrorResponse"
            }
          }
        }
      }
    },
    "/subscriptions/{subscriptionId}/resourceGroups/{resourceGroupName}/providers/Microsoft.AnalysisServices/servers/{serverName}/skus": {
      "get": {
        "description": "Lists eligible SKUs for an Analysis Services resource.",
        "x-ms-examples": {
          "List eligible SKUs for an existing server": {
            "$ref": "./examples/listSkusForExisting.json"
          }
        },
        "tags": [
          "Servers"
        ],
        "operationId": "Servers_ListSkusForExisting",
        "parameters": [
          {
            "$ref": "#/parameters/ResourceGroupNameParameter"
          },
          {
            "name": "serverName",
            "in": "path",
            "required": true,
            "type": "string",
            "pattern": "^[a-z][a-z0-9]*$",
            "minLength": 3,
            "maxLength": 63,
            "description": "The name of the Analysis Services server. It must be at least 3 characters in length, and no more than 63."
          },
          {
            "$ref": "#/parameters/ApiVersionParameter"
          },
          {
            "$ref": "#/parameters/SubscriptionIdParameter"
          }
        ],
        "responses": {
          "200": {
            "description": "OK",
            "schema": {
              "$ref": "#/definitions/SkuEnumerationForExistingResourceResult"
            }
          },
          "default": {
            "description": "Error response describing why the operation failed.",
            "schema": {
              "$ref": "#/definitions/ErrorResponse"
            }
          }
        }
      }
    },
    "/subscriptions/{subscriptionId}/resourceGroups/{resourceGroupName}/providers/Microsoft.AnalysisServices/servers/{serverName}/listGatewayStatus": {
      "post": {
        "description": "Return the gateway status of the specified Analysis Services server instance.",
        "tags": [
          "Servers"
        ],
        "operationId": "Servers_ListGatewayStatus",
        "parameters": [
          {
            "$ref": "#/parameters/ResourceGroupNameParameter"
          },
          {
            "name": "serverName",
            "in": "path",
            "required": true,
            "type": "string",
            "pattern": "^[a-z][a-z0-9]*$",
            "minLength": 3,
            "maxLength": 63,
            "description": "The name of the Analysis Services server. It must be at least 3 characters in length, and no more than 63."
          },
          {
            "$ref": "#/parameters/ApiVersionParameter"
          },
          {
            "$ref": "#/parameters/SubscriptionIdParameter"
          }
        ],
        "responses": {
          "200": {
            "description": "OK.",
            "schema": {
              "$ref": "#/definitions/GatewayListStatusLive"
            }
          },
          "default": {
            "description": "Default response as an error",
            "schema": {
              "$ref": "#/definitions/GatewayListStatusError"
            }
          }
        }
      }
    },
    "/subscriptions/{subscriptionId}/resourceGroups/{resourceGroupName}/providers/Microsoft.AnalysisServices/servers/{serverName}/dissociateGateway": {
      "post": {
        "description": "Dissociates a Unified Gateway associated with the server.",
        "tags": [
          "Servers"
        ],
        "operationId": "Servers_DissociateGateway",
        "parameters": [
          {
            "$ref": "#/parameters/ResourceGroupNameParameter"
          },
          {
            "name": "serverName",
            "in": "path",
            "required": true,
            "type": "string",
            "pattern": "^[a-z][a-z0-9]*$",
            "minLength": 3,
            "maxLength": 63,
            "description": "The name of the Analysis Services server. It must be at least 3 characters in length, and no more than 63."
          },
          {
            "$ref": "#/parameters/ApiVersionParameter"
          },
          {
            "$ref": "#/parameters/SubscriptionIdParameter"
          }
        ],
        "responses": {
          "200": {
            "description": "OK."
          },
          "default": {
            "description": "Error response describing why the operation failed.",
            "schema": {
              "$ref": "#/definitions/ErrorResponse"
            }
          }
        }
      }
    },
    "/subscriptions/{subscriptionId}/providers/Microsoft.AnalysisServices/locations/{location}/checkNameAvailability": {
      "post": {
        "x-ms-examples": {
          "Get details of a server": {
            "$ref": "./examples/checkNameAvailability.json"
          }
        },
        "tags": [
          "Servers"
        ],
        "operationId": "Servers_CheckNameAvailability",
        "description": "Check the name availability in the target location.",
        "parameters": [
          {
            "name": "location",
            "in": "path",
            "required": true,
            "type": "string",
            "description": "The region name which the operation will lookup into."
          },
          {
            "name": "serverParameters",
            "in": "body",
            "required": true,
            "schema": {
              "$ref": "#/definitions/CheckServerNameAvailabilityParameters"
            },
            "description": "Contains the information used to provision the Analysis Services server."
          },
          {
            "$ref": "#/parameters/ApiVersionParameter"
          },
          {
            "$ref": "#/parameters/SubscriptionIdParameter"
          }
        ],
        "responses": {
          "200": {
            "description": "OK. The request has succeeded.",
            "schema": {
              "$ref": "#/definitions/CheckServerNameAvailabilityResult"
            }
          },
          "default": {
            "description": "Error response describing why the operation failed.",
            "schema": {
              "$ref": "#/definitions/ErrorResponse"
            }
          }
        }
      }
    },
    "/subscriptions/{subscriptionId}/providers/Microsoft.AnalysisServices/locations/{location}/operationresults/{operationId}": {
      "get": {
        "x-ms-examples": {
          "Get details of a server": {
            "$ref": "./examples/operationResults.json"
          }
        },
        "tags": [
          "Servers"
        ],
        "operationId": "Servers_ListOperationResults",
        "description": "List the result of the specified operation.",
        "parameters": [
          {
            "name": "location",
            "in": "path",
            "required": true,
            "type": "string",
            "description": "The region name which the operation will lookup into."
          },
          {
            "name": "operationId",
            "in": "path",
            "required": true,
            "type": "string",
            "description": "The target operation Id."
          },
          {
            "$ref": "#/parameters/ApiVersionParameter"
          },
          {
            "$ref": "#/parameters/SubscriptionIdParameter"
          }
        ],
        "responses": {
          "200": {
            "description": "OK. The operation completed."
          },
          "202": {
            "description": "Accepted. The operation is ongoing."
          },
          "default": {
            "description": "Error response describing why the operation failed.",
            "schema": {
              "$ref": "#/definitions/ErrorResponse"
            }
          }
        }
      }
    },
    "/subscriptions/{subscriptionId}/providers/Microsoft.AnalysisServices/locations/{location}/operationstatuses/{operationId}": {
      "get": {
        "tags": [
          "Servers"
        ],
        "operationId": "Servers_ListOperationStatuses",
        "description": "List the status of operation.",
        "parameters": [
          {
            "name": "location",
            "in": "path",
            "required": true,
            "type": "string",
            "description": "The region name which the operation will lookup into."
          },
          {
            "name": "operationId",
            "in": "path",
            "required": true,
            "type": "string",
            "description": "The target operation Id."
          },
          {
            "$ref": "#/parameters/ApiVersionParameter"
          },
          {
            "$ref": "#/parameters/SubscriptionIdParameter"
          }
        ],
        "responses": {
          "200": {
            "description": "OK. The operation completed.",
            "schema": {
              "$ref": "#/definitions/OperationStatus"
            }
          },
          "202": {
            "description": "Accepted. The operation is ongoing.",
            "schema": {
              "$ref": "#/definitions/OperationStatus"
            }
          },
          "default": {
            "description": "Error response describing why the operation failed.",
            "schema": {
              "$ref": "#/definitions/ErrorResponse"
            }
          }
        }
      }
    },
    "/providers/Microsoft.AnalysisServices/operations": {
      "get": {
        "tags": [
          "Operations"
        ],
        "operationId": "Operations_List",
        "description": "Lists all of the available consumption REST API operations.",
        "parameters": [
          {
            "$ref": "#/parameters/ApiVersionParameter"
          }
        ],
        "responses": {
          "200": {
            "description": "OK. The request has succeeded.",
            "schema": {
              "$ref": "#/definitions/OperationListResult"
            }
          },
          "default": {
            "description": "Error response describing why the operation failed.",
            "schema": {
              "$ref": "#/definitions/OperationsErrorResponse"
            }
          }
        },
        "x-ms-pageable": {
          "nextLinkName": "nextLink"
        }
      }
    }
  },
  "definitions": {
    "OperationDisplay": {
      "description": "The object that represents the operation.",
      "type": "object",
      "properties": {
        "provider": {
          "description": "Service provider: Microsoft.Consumption.",
          "type": "string",
          "readOnly": true
        },
        "resource": {
          "description": "Resource on which the operation is performed: UsageDetail, etc.",
          "type": "string",
          "readOnly": true
        },
        "operation": {
          "description": "Operation type: Read, write, delete, etc.",
          "type": "string",
          "readOnly": true
        },
        "description": {
          "description": "Description for the operation",
          "type": "string"
        }
      }
    },
    "OperationDetail": {
      "description": "A Consumption REST API operation.",
      "type": "object",
      "properties": {
        "name": {
          "description": "Operation name: {provider}/{resource}/{operation}.",
          "type": "string",
          "readOnly": true
        },
        "isDataAction": {
          "description": "Indicates whether the operation is a data action",
          "type": "boolean"
        },
        "display": {
          "$ref": "#/definitions/OperationDisplay",
          "description": "Display of the operation"
        },
        "origin": {
          "description": "The origin",
          "type": "string",
          "readOnly": true
<<<<<<< HEAD
=======
        },
        "properties": {
          "description": "Additional properties to expose performance metrics to shoebox.",
          "properties": {
            "serviceSpecification": {
              "description": "Performance metrics to shoebox.",
              "properties": {
                "metricSpecifications": {
                  "description": "The metric specifications.",
                  "type": "array",
                  "readOnly": true,
                  "items": {
                    "$ref": "#/definitions/MetricSpecifications"
                  }
                },
                "logSpecifications": {
                  "description": "The log specifications.",
                  "type": "array",
                  "readOnly": true,
                  "items": {
                    "$ref": "#/definitions/LogSpecifications"
                  }
                }
              }
            }
          }
        }
      }
    },
    "MetricSpecifications": {
      "description": "Available operation metric specification for exposing performance metrics to shoebox.",
      "type": "object",
      "properties": {
        "name": {
          "description": "The name of metric.",
          "type": "string",
          "readOnly": true
        },
        "displayName": {
          "description": "The displayed name of metric.",
          "type": "string",
          "readOnly": true
        },
        "displayDescription": {
          "description": "The displayed description of metric.",
          "type": "string",
          "readOnly": true
        },
        "unit": {
          "description": "The unit of the metric.",
          "type": "string",
          "readOnly": true
        },
        "aggregationType": {
          "description": "The aggregation type of metric.",
          "type": "string",
          "readOnly": true
        },
        "dimensions": {
          "description": "The dimensions of metric.",
          "type": "array",
          "readOnly": true,
          "items": {
            "$ref": "#/definitions/MetricDimensions"
          }
        }
      }
    },
    "LogSpecifications": {
      "description": "The log metric specification for exposing performance metrics to shoebox.",
      "type": "object",
      "properties": {
        "name": {
          "description": "The name of metric.",
          "type": "string",
          "readOnly": true
        },
        "displayName": {
          "description": "The displayed name of log.",
          "type": "string",
          "readOnly": true
        },
        "blobDuration": {
          "description": "The blob duration for the log.",
          "type": "string",
          "readOnly": true
        }
      }
    },
    "MetricDimensions": {
      "description": "Metric dimension.",
      "type": "object",
      "properties": {
        "name": {
          "description": "Dimension name.",
          "type": "string",
          "readOnly": true
        },
        "displayName": {
          "description": "Dimension display name.",
          "type": "string",
          "readOnly": true
>>>>>>> aa19725f
        }
      }
    },
    "OperationListResult": {
      "description": "Result of listing consumption operations. It contains a list of operations and a URL link to get the next set of results.",
      "type": "object",
      "properties": {
        "value": {
          "description": "List of analysis services operations supported by the Microsoft.AnalysisServices resource provider.",
          "type": "array",
          "readOnly": true,
          "items": {
            "$ref": "#/definitions/OperationDetail"
          }
        },
        "nextLink": {
          "description": "URL to get the next set of operation list results if there are any.",
          "type": "string",
          "readOnly": true
        }
      }
    },
    "Resource": {
      "description": "Represents an instance of an Analysis Services resource.",
      "type": "object",
      "properties": {
        "id": {
          "type": "string",
          "readOnly": true,
          "description": "An identifier that represents the Analysis Services resource."
        },
        "name": {
          "type": "string",
          "readOnly": true,
          "description": "The name of the Analysis Services resource."
        },
        "type": {
          "type": "string",
          "readOnly": true,
          "description": "The type of the Analysis Services resource."
        },
        "location": {
          "type": "string",
          "description": "Location of the Analysis Services resource."
        },
        "sku": {
          "$ref": "#/definitions/ResourceSku",
          "description": "The SKU of the Analysis Services resource."
        },
        "tags": {
          "type": "object",
          "additionalProperties": {
            "type": "string"
          },
          "description": "Key-value pairs of additional resource provisioning properties."
        }
      },
      "required": [
        "location",
        "sku"
      ],
      "x-ms-azure-resource": true
    },
    "AnalysisServicesServer": {
      "description": "Represents an instance of an Analysis Services resource.",
      "type": "object",
      "properties": {
        "properties": {
          "x-ms-client-flatten": true,
          "$ref": "#/definitions/AnalysisServicesServerProperties",
          "description": "Properties of the provision operation request."
        }
      },
      "allOf": [
        {
          "$ref": "#/definitions/Resource"
        }
      ]
    },
    "AnalysisServicesServers": {
      "description": "An array of Analysis Services resources.",
      "type": "object",
      "properties": {
        "value": {
          "type": "array",
          "items": {
            "$ref": "#/definitions/AnalysisServicesServer"
          },
          "description": "An array of Analysis Services resources."
        }
      },
      "required": [
        "value"
      ]
    },
    "AnalysisServicesServerUpdateParameters": {
      "description": "Provision request specification",
      "type": "object",
      "properties": {
        "sku": {
          "$ref": "#/definitions/ResourceSku",
          "description": "The SKU of the Analysis Services resource."
        },
        "tags": {
          "type": "object",
          "additionalProperties": {
            "type": "string"
          },
          "description": "Key-value pairs of additional provisioning properties."
        },
        "properties": {
          "x-ms-client-flatten": true,
          "$ref": "#/definitions/AnalysisServicesServerMutableProperties",
          "description": "Properties of the provision operation request."
        }
      }
    },
    "AnalysisServicesServerProperties": {
      "description": "Properties of Analysis Services resource.",
      "type": "object",
      "properties": {
        "state": {
          "type": "string",
          "enum": [
            "Deleting",
            "Succeeded",
            "Failed",
            "Paused",
            "Suspended",
            "Provisioning",
            "Updating",
            "Suspending",
            "Pausing",
            "Resuming",
            "Preparing",
            "Scaling"
          ],
          "x-ms-enum": {
            "name": "State",
            "modelAsString": true
          },
          "readOnly": true,
          "description": "The current state of Analysis Services resource. The state is to indicate more states outside of resource provisioning."
        },
        "provisioningState": {
          "type": "string",
          "enum": [
            "Deleting",
            "Succeeded",
            "Failed",
            "Paused",
            "Suspended",
            "Provisioning",
            "Updating",
            "Suspending",
            "Pausing",
            "Resuming",
            "Preparing",
            "Scaling"
          ],
          "x-ms-enum": {
            "name": "ProvisioningState",
            "modelAsString": true
          },
          "readOnly": true,
          "description": "The current deployment state of Analysis Services resource. The provisioningState is to indicate states for resource provisioning."
        },
        "serverFullName": {
          "type": "string",
          "readOnly": true,
          "description": "The full name of the Analysis Services resource."
        }
      },
      "allOf": [
        {
          "$ref": "#/definitions/AnalysisServicesServerMutableProperties"
        }
      ]
    },
    "ResourceSku": {
      "description": "Represents the SKU name and Azure pricing tier for Analysis Services resource.",
      "type": "object",
      "properties": {
        "name": {
          "type": "string",
          "description": "Name of the SKU level."
        },
        "tier": {
          "type": "string",
          "enum": [
            "Development",
            "Basic",
            "Standard"
          ],
          "x-ms-enum": {
            "name": "SkuTier",
            "modelAsString": true
          },
          "description": "The name of the Azure pricing tier to which the SKU applies."
        }
      },
      "required": [
        "name"
      ]
    },
    "AnalysisServicesServerMutableProperties": {
      "description": "An object that represents a set of mutable Analysis Services resource properties.",
      "type": "object",
      "properties": {
        "asAdministrators": {
          "$ref": "#/definitions/ServerAdministrators",
          "description": "A collection of AS server administrators"
        },
        "backupBlobContainerUri": {
          "type": "string",
          "description": "The SAS container URI to the backup container."
        },
        "gatewayDetails": {
          "$ref": "#/definitions/GatewayDetails",
          "description": "The gateway details configured for the AS server."
        },
        "managedMode": {
          "type": "integer",
          "format": "int32",
          "enum": [
            0,
            1
          ],
          "x-ms-enum": {
            "modelAsString": false,
            "name": "ManagedMode"
          },
          "default": 1,
          "description": "The managed mode of the server (0 = not managed, 1 = managed)."
        },
        "serverMonitorMode": {
          "type": "integer",
          "format": "int32",
          "enum": [
            0,
            1
          ],
          "x-ms-enum": {
            "modelAsString": false,
            "name": "ServerMonitorMode"
          },
          "default": 1,
          "description": "The server monitor mode for AS server"
        }
      }
    },
    "ServerAdministrators": {
      "description": "An array of administrator user identities",
      "type": "object",
      "properties": {
        "members": {
          "type": "array",
          "items": {
            "type": "string",
            "description": "The UPN of the user. For example: johnsmith@contoso.com."
          },
          "description": "An array of administrator user identities."
        }
      }
    },
    "GatewayDetails": {
      "description": "The gateway details.",
      "type": "object",
      "properties": {
        "gatewayResourceId": {
          "type": "string",
          "description": "Gateway resource to be associated with the server."
        },
        "gatewayObjectId": {
          "type": "string",
          "readOnly": true,
          "description": "Gateway object id from in the DMTS cluster for the gateway resource."
        },
        "dmtsClusterUri": {
          "type": "string",
          "readOnly": true,
          "description": "Uri of the DMTS cluster."
        }
      }
    },
    "GatewayListStatusLive": {
      "description": "Status of gateway is live",
      "type": "object",
      "properties": {
        "status": {
          "type": "integer",
          "format": "int32",
          "enum": [
            0
          ],
          "x-ms-enum": {
            "name": "Status",
            "modelAsString": false
          },
          "description": "Live message of list gateway. Status: 0 - Live"
        }
      }
    },
    "GatewayListStatusError": {
      "description": "Status of gateway is error",
      "type": "object",
      "properties": {
        "error": {
          "$ref": "#/definitions/GatewayError",
          "description": "Error of the list gateway status."
        }
      }
    },
    "GatewayError": {
      "description": "Detail of gateway errors",
      "type": "object",
      "properties": {
        "code": {
          "type": "string",
          "description": "Error code of list gateway."
        },
        "message": {
          "type": "string",
          "description": "Error message of list gateway."
        }
      }
    },
    "CheckServerNameAvailabilityParameters": {
      "description": "Details of server name request body.",
      "type": "object",
      "properties": {
        "name": {
          "type": "string",
          "pattern": "^[a-z][a-z0-9]*$",
          "minLength": 3,
          "maxLength": 63,
          "description": "Name for checking availability."
        },
        "type": {
          "type": "string",
          "default": "Microsoft.AnalysisServices/servers",
          "description": "The resource type of azure analysis services."
        }
      }
    },
    "CheckServerNameAvailabilityResult": {
      "description": "The checking result of server name availability.",
      "type": "object",
      "properties": {
        "nameAvailable": {
          "type": "boolean",
          "description": "Indicator of available of the server name."
        },
        "reason": {
          "type": "string",
          "description": "The reason of unavailability."
        },
        "message": {
          "type": "string",
          "description": "The detailed message of the request unavailability."
        }
      }
    },
    "OperationStatus": {
      "description": "The status of operation.",
      "type": "object",
      "properties": {
        "id": {
          "type": "string",
          "description": "The operation Id."
        },
        "name": {
          "type": "string",
          "description": "The operation name."
        },
        "startTime": {
          "type": "string",
          "description": "The start time of the operation."
        },
        "endTime": {
          "type": "string",
          "description": "The end time of the operation."
        },
        "status": {
          "type": "string",
          "description": "The status of the operation."
        },
        "error": {
          "type": "object",
          "description": "The error detail of the operation if any.",
          "$ref": "#/definitions/ErrorResponse"
        }
      }
    },
    "SkuEnumerationForNewResourceResult": {
      "description": "An object that represents enumerating SKUs for new resources",
      "type": "object",
      "properties": {
        "value": {
          "type": "array",
          "items": {
            "$ref": "#/definitions/ResourceSku"
          },
          "description": "The collection of available SKUs for new resources"
        }
      }
    },
    "SkuEnumerationForExistingResourceResult": {
      "description": "An object that represents enumerating SKUs for existing resources",
      "type": "object",
      "properties": {
        "value": {
          "type": "array",
          "items": {
            "$ref": "#/definitions/SkuDetailsForExistingResource"
          },
          "description": "The collection of available SKUs for existing resources"
        }
      }
    },
    "SkuDetailsForExistingResource": {
      "description": "An object that represents SKU details for existing resources",
      "type": "object",
      "properties": {
        "sku": {
          "$ref": "#/definitions/ResourceSku",
          "description": "The SKU in SKU details for existing resources."
        },
        "resourceType": {
          "type": "string",
          "description": "The resource type."
        }
      }
    },
    "OperationsErrorResponse": {
      "properties": {
        "error": {
          "$ref": "#/definitions/ErrorResponse",
          "title": "OperationsErrorResponse",
          "description": "Error message from Operations."
        }
      },
      "description": "An error response from Operations."
    },
<<<<<<< HEAD
    "ErrorResponse": {
      "description": "Describes the format of Error response.",
      "type": "object",
      "properties": {
=======
    "ErrorDetail": {
      "description": "The error detail.",
      "properties": {
        "code": {
          "readOnly": true,
          "type": "string",
          "description": "The error code."
        },
        "message": {
          "readOnly": true,
          "type": "string",
          "description": "The error message."
        },
        "target": {
          "readOnly": true,
          "type": "string",
          "description": "The error target."
        },
        "details": {
          "readOnly": true,
          "type": "array",
          "items": {
            "$ref": "#/definitions/ErrorDetail"
          },
          "description": "The error details."
        },
        "additionalInfo": {
          "readOnly": true,
          "type": "array",
          "items": {
            "$ref": "#/definitions/ErrorAdditionalInfo"
          },
          "description": "The error additional info."
        }
      }
    },
    "ErrorAdditionalInfo": {
      "properties": {
        "type": {
          "readOnly": true,
          "type": "string",
          "description": "The additional info type."
        },
        "info": {
          "readOnly": true,
          "type": "object",
          "description": "The additional info."
        }
      },
      "description": "The resource management error additional info."
    },
    "ErrorResponse": {
      "description": "Describes the format of Error response.",
      "type": "object",
      "properties": {
>>>>>>> aa19725f
        "error": {
          "type": "object",
          "description": "The error object",
          "properties": {
            "code": {
              "description": "Error code",
              "type": "string"
            },
            "message": {
              "description": "Error message indicating why the operation failed.",
              "type": "string"
<<<<<<< HEAD
=======
            },
            "details": {
              "readOnly": true,
              "type": "array",
              "items": {
                "$ref": "#/definitions/ErrorDetail"
              },
              "description": "The error details."
>>>>>>> aa19725f
            }
          }
        }
      }
    }
  },
  "parameters": {
    "SubscriptionIdParameter": {
      "name": "subscriptionId",
      "in": "path",
      "required": true,
      "type": "string",
      "description": "A unique identifier for a Microsoft Azure subscription. The subscription ID forms part of the URI for every service call."
    },
    "ApiVersionParameter": {
      "name": "api-version",
      "in": "query",
      "required": true,
      "type": "string",
      "description": "The client API version."
    },
    "ResourceGroupNameParameter": {
      "name": "resourceGroupName",
      "in": "path",
      "required": true,
      "type": "string",
      "pattern": "^[-\\w\\._\\(\\)]+$",
      "minLength": 1,
      "maxLength": 90,
      "x-ms-parameter-location": "method",
      "description": "The name of the Azure Resource group of which a given Analysis Services server is part. This name must be at least 1 character in length, and no more than 90."
    }
  }
}<|MERGE_RESOLUTION|>--- conflicted
+++ resolved
@@ -803,8 +803,6 @@
           "description": "The origin",
           "type": "string",
           "readOnly": true
-<<<<<<< HEAD
-=======
         },
         "properties": {
           "description": "Additional properties to expose performance metrics to shoebox.",
@@ -907,7 +905,6 @@
           "description": "Dimension display name.",
           "type": "string",
           "readOnly": true
->>>>>>> aa19725f
         }
       }
     },
@@ -1352,12 +1349,6 @@
       },
       "description": "An error response from Operations."
     },
-<<<<<<< HEAD
-    "ErrorResponse": {
-      "description": "Describes the format of Error response.",
-      "type": "object",
-      "properties": {
-=======
     "ErrorDetail": {
       "description": "The error detail.",
       "properties": {
@@ -1413,7 +1404,6 @@
       "description": "Describes the format of Error response.",
       "type": "object",
       "properties": {
->>>>>>> aa19725f
         "error": {
           "type": "object",
           "description": "The error object",
@@ -1425,8 +1415,6 @@
             "message": {
               "description": "Error message indicating why the operation failed.",
               "type": "string"
-<<<<<<< HEAD
-=======
             },
             "details": {
               "readOnly": true,
@@ -1435,7 +1423,6 @@
                 "$ref": "#/definitions/ErrorDetail"
               },
               "description": "The error details."
->>>>>>> aa19725f
             }
           }
         }
