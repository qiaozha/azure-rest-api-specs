{
  "swagger": "2.0",
  "info": {
    "title": "Resource Mover Service API",
    "description": "A first party Azure service orchestrating the move of Azure resources from one Azure region to another or between zones within a region.",
    "version": "2019-10-01-preview"
  },
  "host": "management.azure.com",
  "schemes": [
    "https"
  ],
  "produces": [
    "application/json"
  ],
  "paths": {
    "/subscriptions/{subscriptionId}/resourceGroups/{resourceGroupName}/providers/Microsoft.Migrate/moveCollections/{moveCollectionName}": {
      "put": {
        "tags": [
          "MoveCollections"
        ],
        "operationId": "MoveCollections_Create",
        "description": "Creates or updates a move collection.",
        "consumes": [
          "application/json"
        ],
        "produces": [
          "application/json"
        ],
        "parameters": [
          {
            "$ref": "#/parameters/subscriptionId"
          },
          {
            "$ref": "#/parameters/resourceGroupName"
          },
          {
            "$ref": "#/parameters/moveCollectionName"
          },
          {
            "$ref": "#/parameters/api-version"
          },
          {
            "in": "body",
            "name": "body",
            "schema": {
              "$ref": "#/definitions/MoveCollection"
            }
          }
        ],
        "responses": {
          "201": {
            "description": "Success",
            "schema": {
              "$ref": "#/definitions/MoveCollection"
            }
          },
          "200": {
            "description": "Success",
            "schema": {
              "$ref": "#/definitions/MoveCollection"
            }
          },
          "default": {
            "description": "Error response describing why the operation failed.",
            "schema": {
              "$ref": "#/definitions/CloudError"
            }
          }
        },
        "x-ms-examples": {
          "MoveCollections_Create": {
            "$ref": "./examples/MoveCollections_Create.json"
          }
        }
      },
      "patch": {
        "tags": [
          "MoveCollections"
        ],
        "operationId": "MoveCollections_Update",
        "description": "Updates a move collection.",
        "consumes": [
          "application/json"
        ],
        "produces": [
          "application/json"
        ],
        "parameters": [
          {
            "$ref": "#/parameters/subscriptionId"
          },
          {
            "$ref": "#/parameters/resourceGroupName"
          },
          {
            "$ref": "#/parameters/moveCollectionName"
          },
          {
            "$ref": "#/parameters/api-version"
          },
          {
            "in": "body",
            "name": "body",
            "schema": {
              "$ref": "#/definitions/UpdateMoveCollectionRequest"
            }
          }
        ],
        "responses": {
          "200": {
            "description": "Success",
            "schema": {
              "$ref": "#/definitions/MoveCollection"
            }
          },
          "default": {
            "description": "Error response describing why the operation failed.",
            "schema": {
              "$ref": "#/definitions/CloudError"
            }
          }
        },
        "x-ms-examples": {
          "MoveCollections_Update": {
            "$ref": "./examples/MoveCollections_Update.json"
          }
        }
      },
      "delete": {
        "tags": [
          "MoveCollections"
        ],
        "operationId": "MoveCollections_Delete",
        "description": "Deletes a move collection.",
        "x-ms-long-running-operation": true,
        "x-ms-long-running-operation-options": {
          "final-state-via": "azure-async-operation"
        },
        "produces": [
          "application/json"
        ],
        "parameters": [
          {
            "$ref": "#/parameters/subscriptionId"
          },
          {
            "$ref": "#/parameters/resourceGroupName"
          },
          {
            "$ref": "#/parameters/moveCollectionName"
          },
          {
            "$ref": "#/parameters/api-version"
          }
        ],
        "responses": {
          "200": {
            "description": "OK",
            "schema": {
              "$ref": "#/definitions/OperationStatus"
            }
          },
          "202": {
            "description": "Accepted"
          },
          "204": {
            "description": "NoContent"
          },
          "default": {
            "description": "Error response describing why the operation failed.",
            "schema": {
              "$ref": "#/definitions/CloudError"
            }
          }
        },
        "x-ms-examples": {
          "MoveCollections_Delete": {
            "$ref": "./examples/MoveCollections_Delete.json"
          }
        }
      },
      "get": {
        "tags": [
          "MoveCollections"
        ],
        "operationId": "MoveCollections_Get",
        "description": "Gets the move collection.",
        "produces": [
          "application/json"
        ],
        "parameters": [
          {
            "$ref": "#/parameters/subscriptionId"
          },
          {
            "$ref": "#/parameters/resourceGroupName"
          },
          {
            "$ref": "#/parameters/moveCollectionName"
          },
          {
            "$ref": "#/parameters/api-version"
          }
        ],
        "responses": {
          "200": {
            "description": "Success",
            "schema": {
              "$ref": "#/definitions/MoveCollection"
            }
          },
          "default": {
            "description": "Error response describing why the operation failed.",
            "schema": {
              "$ref": "#/definitions/CloudError"
            }
          }
        },
        "x-ms-examples": {
          "MoveCollections_Get": {
            "$ref": "./examples/MoveCollections_Get.json"
          }
        }
      }
    },
    "/subscriptions/{subscriptionId}/resourceGroups/{resourceGroupName}/providers/Microsoft.Migrate/moveCollections/{moveCollectionName}/prepare": {
      "post": {
        "tags": [
          "MoveCollections"
        ],
        "operationId": "MoveCollections_Prepare",
        "description": "Initiates prepare for the set of resources included in the request body. The prepare operation is on the moveResources that are in the moveState 'PreparePending' or 'PrepareFailed', on a successful completion the moveResource moveState do a transition to MovePending. To aid the user to prerequisite the operation the client can call operation with validateOnly property set to true.",
        "x-ms-long-running-operation": true,
        "x-ms-long-running-operation-options": {
          "final-state-via": "azure-async-operation"
        },
        "consumes": [
          "application/json"
        ],
        "parameters": [
          {
            "$ref": "#/parameters/subscriptionId"
          },
          {
            "$ref": "#/parameters/resourceGroupName"
          },
          {
            "$ref": "#/parameters/moveCollectionName"
          },
          {
            "$ref": "#/parameters/api-version"
          },
          {
            "in": "body",
            "name": "body",
            "schema": {
              "$ref": "#/definitions/PrepareRequest"
            }
          }
        ],
        "responses": {
          "200": {
            "description": "OK",
            "schema": {
              "$ref": "#/definitions/OperationStatus"
            }
          },
          "202": {
            "description": "Accepted"
          },
          "default": {
            "description": "Error response describing why the operation failed.",
            "schema": {
              "$ref": "#/definitions/CloudError"
            }
          }
        },
        "x-ms-examples": {
          "MoveCollections_Prepare": {
            "$ref": "./examples/MoveCollections_Prepare.json"
          }
        }
      }
    },
    "/subscriptions/{subscriptionId}/resourceGroups/{resourceGroupName}/providers/Microsoft.Migrate/moveCollections/{moveCollectionName}/initiateMove": {
      "post": {
        "tags": [
          "MoveCollections"
        ],
        "operationId": "MoveCollections_InitiateMove",
        "description": "Moves the set of resources included in the request body. The move operation is triggered after the moveResources are in the moveState 'MovePending' or 'MoveFailed', on a successful completion the moveResource moveState do a transition to CommitPending. To aid the user to prerequisite the operation the client can call operation with validateOnly property set to true.",
        "x-ms-long-running-operation": true,
        "x-ms-long-running-operation-options": {
          "final-state-via": "azure-async-operation"
        },
        "consumes": [
          "application/json"
        ],
        "parameters": [
          {
            "$ref": "#/parameters/subscriptionId"
          },
          {
            "$ref": "#/parameters/resourceGroupName"
          },
          {
            "$ref": "#/parameters/moveCollectionName"
          },
          {
            "$ref": "#/parameters/api-version"
          },
          {
            "in": "body",
            "name": "body",
            "schema": {
              "$ref": "#/definitions/ResourceMoveRequest"
            }
          }
        ],
        "responses": {
          "200": {
            "description": "OK",
            "schema": {
              "$ref": "#/definitions/OperationStatus"
            }
          },
          "202": {
            "description": "Accepted"
          },
          "default": {
            "description": "Error response describing why the operation failed.",
            "schema": {
              "$ref": "#/definitions/CloudError"
            }
          }
        },
        "x-ms-examples": {
          "MoveCollections_InitiateMove": {
            "$ref": "./examples/MoveCollections_InitiateMove.json"
          }
        }
      }
    },
    "/subscriptions/{subscriptionId}/resourceGroups/{resourceGroupName}/providers/Microsoft.Migrate/moveCollections/{moveCollectionName}/commit": {
      "post": {
        "tags": [
          "MoveCollections"
        ],
        "operationId": "MoveCollections_Commit",
        "description": "Commits the set of resources included in the request body. The commit operation is triggered on the moveResources in the moveState 'CommitPending' or 'CommitFailed', on a successful completion the moveResource moveState do a transition to Committed. To aid the user to prerequisite the operation the client can call operation with validateOnly property set to true.",
        "x-ms-long-running-operation": true,
        "x-ms-long-running-operation-options": {
          "final-state-via": "azure-async-operation"
        },
        "consumes": [
          "application/json"
        ],
        "parameters": [
          {
            "$ref": "#/parameters/subscriptionId"
          },
          {
            "$ref": "#/parameters/resourceGroupName"
          },
          {
            "$ref": "#/parameters/moveCollectionName"
          },
          {
            "$ref": "#/parameters/api-version"
          },
          {
            "in": "body",
            "name": "body",
            "schema": {
              "$ref": "#/definitions/CommitRequest"
            }
          }
        ],
        "responses": {
          "200": {
            "description": "OK",
            "schema": {
              "$ref": "#/definitions/OperationStatus"
            }
          },
          "202": {
            "description": "Accepted"
          },
          "default": {
            "description": "Error response describing why the operation failed.",
            "schema": {
              "$ref": "#/definitions/CloudError"
            }
          }
        },
        "x-ms-examples": {
          "MoveCollections_Commit": {
            "$ref": "./examples/MoveCollections_Commit.json"
          }
        }
      }
    },
    "/subscriptions/{subscriptionId}/resourceGroups/{resourceGroupName}/providers/Microsoft.Migrate/moveCollections/{moveCollectionName}/discard": {
      "post": {
        "tags": [
          "MoveCollections"
        ],
        "operationId": "MoveCollections_Discard",
        "description": "Discards the set of resources included in the request body. The discard operation is triggered on the moveResources in the moveState 'CommitPending' or 'DiscardFailed', on a successful completion the moveResource moveState do a transition to MovePending. To aid the user to prerequisite the operation the client can call operation with validateOnly property set to true.",
        "x-ms-long-running-operation": true,
        "x-ms-long-running-operation-options": {
          "final-state-via": "azure-async-operation"
        },
        "consumes": [
          "application/json"
        ],
        "parameters": [
          {
            "$ref": "#/parameters/subscriptionId"
          },
          {
            "$ref": "#/parameters/resourceGroupName"
          },
          {
            "$ref": "#/parameters/moveCollectionName"
          },
          {
            "$ref": "#/parameters/api-version"
          },
          {
            "in": "body",
            "name": "body",
            "schema": {
              "$ref": "#/definitions/DiscardRequest"
            }
          }
        ],
        "responses": {
          "200": {
            "description": "OK",
            "schema": {
              "$ref": "#/definitions/OperationStatus"
            }
          },
          "202": {
            "description": "Accepted"
          },
          "default": {
            "description": "Error response describing why the operation failed.",
            "schema": {
              "$ref": "#/definitions/CloudError"
            }
          }
        },
        "x-ms-examples": {
          "MoveCollections_Discard": {
            "$ref": "./examples/MoveCollections_Discard.json"
          }
        }
      }
    },
    "/subscriptions/{subscriptionId}/resourceGroups/{resourceGroupName}/providers/Microsoft.Migrate/moveCollections/{moveCollectionName}/resolveDependencies": {
      "post": {
        "tags": [
          "MoveCollections"
        ],
        "operationId": "MoveCollections_ResolveDependencies",
        "description": "Computes, resolves and validate the dependencies of the moveResources in the move collection.",
        "x-ms-long-running-operation": true,
        "x-ms-long-running-operation-options": {
          "final-state-via": "azure-async-operation"
        },
        "consumes": [
          "application/json"
        ],
        "parameters": [
          {
            "$ref": "#/parameters/subscriptionId"
          },
          {
            "$ref": "#/parameters/resourceGroupName"
          },
          {
            "$ref": "#/parameters/moveCollectionName"
          },
          {
            "$ref": "#/parameters/api-version"
          }
        ],
        "responses": {
          "200": {
            "description": "OK",
            "schema": {
              "$ref": "#/definitions/OperationStatus"
            }
          },
          "202": {
            "description": "Accepted"
          },
          "default": {
            "description": "Error response describing why the operation failed.",
            "schema": {
              "$ref": "#/definitions/CloudError"
            }
          }
        },
        "x-ms-examples": {
          "MoveCollections_ResolveDependencies": {
            "$ref": "./examples/MoveCollections_ResolveDependencies.json"
          }
        }
      }
    },
    "/subscriptions/{subscriptionId}/resourceGroups/{resourceGroupName}/providers/Microsoft.Migrate/moveCollections/{moveCollectionName}/moveResources": {
      "get": {
        "tags": [
          "MoveCollections"
        ],
        "operationId": "MoveResources_List",
        "description": "Lists the Move Resources in the move collection.",
        "produces": [
          "application/json"
        ],
        "parameters": [
          {
            "$ref": "#/parameters/subscriptionId"
          },
          {
            "$ref": "#/parameters/resourceGroupName"
          },
          {
            "$ref": "#/parameters/moveCollectionName"
          },
          {
            "$ref": "#/parameters/api-version"
          },
          {
            "name": "$filter",
            "in": "query",
            "required": false,
            "type": "string",
            "description": "The filter to apply on the operation. For example, you can use $filter=Properties/ProvisioningState eq 'Succeeded'."
          }
        ],
        "responses": {
          "200": {
            "description": "Success",
            "schema": {
              "$ref": "#/definitions/MoveResourceCollection"
            }
          },
          "default": {
            "description": "Error response describing why the operation failed.",
            "schema": {
              "$ref": "#/definitions/CloudError"
            }
          }
        },
        "x-ms-pageable": {
          "nextLinkName": "nextLink"
        },
        "x-ms-odata": "#/definitions/MoveResourceFilter",
        "x-ms-examples": {
          "MoveResources_List": {
            "$ref": "./examples/MoveResources_List.json"
          }
        }
      }
    },
    "/subscriptions/{subscriptionId}/resourceGroups/{resourceGroupName}/providers/Microsoft.Migrate/moveCollections/{moveCollectionName}/unresolvedDependencies": {
      "get": {
        "tags": [
          "MoveCollections"
        ],
        "operationId": "UnresolvedDependencies_Get",
        "description": "Gets a list of unresolved dependencies.",
        "produces": [
          "application/json"
        ],
        "parameters": [
          {
            "$ref": "#/parameters/subscriptionId"
          },
          {
            "$ref": "#/parameters/resourceGroupName"
          },
          {
            "$ref": "#/parameters/moveCollectionName"
          },
          {
            "$ref": "#/parameters/api-version"
          }
        ],
        "responses": {
          "200": {
            "description": "Success",
            "schema": {
              "$ref": "#/definitions/UnresolvedDependencyCollection"
            }
          },
          "default": {
            "description": "Error response describing why the operation failed.",
            "schema": {
              "$ref": "#/definitions/CloudError"
            }
          }
        },
        "x-ms-examples": {
          "UnresolvedDependencies_Get": {
            "$ref": "./examples/UnresolvedDependencies_Get.json"
          }
        }
      }
    },
    "/subscriptions/{subscriptionId}/resourceGroups/{resourceGroupName}/providers/Microsoft.Migrate/moveCollections/{moveCollectionName}/bulkRemove": {
      "post": {
        "tags": [
          "MoveCollections"
        ],
        "operationId": "MoveCollections_BulkRemove",
        "description": "Removes the set of move resources included in the request body from move collection. The orchestration is done by service. To aid the user to prerequisite the operation the client can call operation with validateOnly property set to true.",
        "x-ms-long-running-operation": true,
        "x-ms-long-running-operation-options": {
          "final-state-via": "azure-async-operation"
        },
        "consumes": [
          "application/json"
        ],
        "parameters": [
          {
            "$ref": "#/parameters/subscriptionId"
          },
          {
            "in": "path",
            "name": "resourceGroupName",
            "required": true,
            "type": "string"
          },
          {
            "in": "path",
            "name": "moveCollectionName",
            "required": true,
            "type": "string"
          },
          {
            "$ref": "#/parameters/api-version"
          },
          {
            "in": "body",
            "name": "body",
            "schema": {
              "$ref": "#/definitions/BulkRemoveRequest"
            }
          }
        ],
        "responses": {
          "200": {
            "description": "OK",
            "schema": {
              "$ref": "#/definitions/OperationStatus"
            }
          },
          "202": {
            "description": "Accepted"
          },
          "default": {
            "description": "Error response describing why the operation failed.",
            "schema": {
              "$ref": "#/definitions/CloudError"
            }
          }
        },
        "x-ms-examples": {
          "MoveCollections_BulkRemove": {
            "$ref": "./examples/MoveCollections_BulkRemove.json"
          }
        }
      }
    },
    "/subscriptions/{subscriptionId}/resourceGroups/{resourceGroupName}/providers/Microsoft.Migrate/moveCollections/{moveCollectionName}/moveResources/{moveResourceName}": {
      "put": {
        "tags": [
          "MoveResources"
        ],
        "operationId": "MoveResources_Create",
        "description": "Creates or updates a Move Resource in the move collection.",
        "x-ms-long-running-operation": true,
        "x-ms-long-running-operation-options": {
          "final-state-via": "azure-async-operation"
        },
        "consumes": [
          "application/json"
        ],
        "produces": [
          "application/json"
        ],
        "parameters": [
          {
            "$ref": "#/parameters/subscriptionId"
          },
          {
            "$ref": "#/parameters/resourceGroupName"
          },
          {
            "$ref": "#/parameters/moveCollectionName"
          },
          {
            "$ref": "#/parameters/moveResourceName"
          },
          {
            "$ref": "#/parameters/api-version"
          },
          {
            "in": "body",
            "name": "body",
            "schema": {
              "$ref": "#/definitions/MoveResource"
            }
          }
        ],
        "responses": {
          "202": {
            "description": "Accepted"
          },
          "200": {
            "description": "OK",
            "schema": {
              "$ref": "#/definitions/MoveResource"
            }
          },
          "default": {
            "description": "Error response describing why the operation failed.",
            "schema": {
              "$ref": "#/definitions/CloudError"
            }
          }
        },
        "x-ms-examples": {
          "MoveResources_Create": {
            "$ref": "./examples/MoveResources_Create.json"
          }
        }
      },
      "delete": {
        "tags": [
          "MoveResources"
        ],
        "operationId": "MoveResources_Delete",
        "description": "Deletes a Move Resource from the move collection.",
        "x-ms-long-running-operation": true,
        "x-ms-long-running-operation-options": {
          "final-state-via": "azure-async-operation"
        },
        "produces": [
          "application/json"
        ],
        "parameters": [
          {
            "$ref": "#/parameters/subscriptionId"
          },
          {
            "$ref": "#/parameters/resourceGroupName"
          },
          {
            "$ref": "#/parameters/moveCollectionName"
          },
          {
            "$ref": "#/parameters/moveResourceName"
          },
          {
            "$ref": "#/parameters/api-version"
          }
        ],
        "responses": {
          "200": {
            "description": "OK",
            "schema": {
              "$ref": "#/definitions/OperationStatus"
            }
          },
          "202": {
            "description": "Accepted"
          },
          "204": {
            "description": "NoContent"
          },
          "default": {
            "description": "Error response describing why the operation failed.",
            "schema": {
              "$ref": "#/definitions/CloudError"
            }
          }
        },
        "x-ms-examples": {
          "MoveResources_Delete": {
            "$ref": "./examples/MoveResources_Delete.json"
          }
        }
      },
      "get": {
        "tags": [
          "MoveResources"
        ],
        "operationId": "MoveResources_Get",
        "description": "Gets the Move Resource.",
        "produces": [
          "application/json"
        ],
        "parameters": [
          {
            "$ref": "#/parameters/subscriptionId"
          },
          {
            "$ref": "#/parameters/resourceGroupName"
          },
          {
            "$ref": "#/parameters/moveCollectionName"
          },
          {
            "$ref": "#/parameters/moveResourceName"
          },
          {
            "$ref": "#/parameters/api-version"
          }
        ],
        "responses": {
          "200": {
            "description": "Success",
            "schema": {
              "$ref": "#/definitions/MoveResource"
            }
          },
          "default": {
            "description": "Error response describing why the operation failed.",
            "schema": {
              "$ref": "#/definitions/CloudError"
            }
          }
        },
        "x-ms-examples": {
          "MoveResources_Get": {
            "$ref": "./examples/MoveResources_Get.json"
          }
        }
      }
    },
    "/providers/Microsoft.Migrate/operations": {
      "get": {
        "tags": [
          "OperationsDiscovery"
        ],
        "operationId": "OperationsDiscovery_Get",
        "produces": [
          "application/json"
        ],
        "parameters": [
          {
            "$ref": "#/parameters/api-version"
          }
        ],
        "responses": {
          "200": {
            "description": "Success",
            "schema": {
              "$ref": "#/definitions/OperationsDiscoveryCollection"
            }
          },
          "default": {
            "description": "Error response describing why the operation failed.",
            "schema": {
              "$ref": "#/definitions/CloudError"
            }
          }
        },
        "x-ms-examples": {
          "OperationsDiscovery_Get": {
            "$ref": "./examples/OperationsDiscovery_Get.json"
          }
        }
      }
    },
    "/subscriptions/{subscriptionId}/providers/Microsoft.Migrate/moveCollections": {
      "get": {
        "summary": "Get all Move Collections.",
        "description": "Get all the Move Collections in the subscription.",
        "operationId": "MoveCollections_ListMoveCollectionsBySubscription",
        "produces": [
          "application/json"
        ],
        "parameters": [
          {
            "$ref": "#/parameters/subscriptionId"
          },
          {
            "$ref": "#/parameters/api-version"
          }
        ],
        "responses": {
          "200": {
            "description": "OK.",
            "schema": {
              "$ref": "#/definitions/MoveCollectionResultList"
            }
          },
          "default": {
            "description": "Error response describing why the operation failed.",
            "schema": {
              "$ref": "#/definitions/CloudError"
            }
          }
        },
        "x-ms-pageable": {
          "nextLinkName": "nextLink"
        },
        "x-ms-examples": {
          "MoveCollections_ListMoveCollectionsBySubscription": {
            "$ref": "./examples/MoveCollections_ListMoveCollectionsBySubscription.json"
          }
        }
      }
    },
    "/subscriptions/{subscriptionId}/resourceGroups/{resourceGroupName}/providers/Microsoft.Migrate/moveCollections": {
      "get": {
        "summary": "Get all Move Collections.",
        "description": "Get all the Move Collections in the resource group.",
        "operationId": "MoveCollections_ListMoveCollectionsByResourceGroup",
        "produces": [
          "application/json"
        ],
        "parameters": [
          {
            "$ref": "#/parameters/subscriptionId"
          },
          {
            "$ref": "#/parameters/resourceGroupName"
          },
          {
            "$ref": "#/parameters/api-version"
          }
        ],
        "responses": {
          "200": {
            "description": "OK.",
            "schema": {
              "$ref": "#/definitions/MoveCollectionResultList"
            }
          },
          "default": {
            "description": "Error response describing why the operation failed.",
            "schema": {
              "$ref": "#/definitions/CloudError"
            }
          }
        },
        "x-ms-pageable": {
          "nextLinkName": "nextLink"
        },
        "x-ms-examples": {
          "MoveCollections_ListMoveCollectionsByResourceGroup": {
            "$ref": "./examples/MoveCollections_ListMoveCollectionsByResourceGroup.json"
          }
        }
      }
    }
  },
  "definitions": {
    "ResourceIdentityType": {
      "description": "The type of identity used for the resource mover service.",
      "enum": [
        "None",
        "SystemAssigned",
        "UserAssigned"
      ],
      "type": "string",
      "x-ms-enum": {
        "name": "ResourceIdentityType",
        "modelAsString": true
      }
    },
    "Identity": {
      "description": "Defines the MSI properties of the Move Collection.",
      "type": "object",
      "properties": {
        "type": {
          "$ref": "#/definitions/ResourceIdentityType"
        },
        "principalId": {
          "description": "Gets or sets the principal id.",
          "type": "string"
        },
        "tenantId": {
          "description": "Gets or sets the tenant id.",
          "type": "string"
        }
      }
    },
    "MoveState": {
      "description": "Defines the MoveResource states.",
      "enum": [
        "AssignmentPending",
        "PreparePending",
        "PrepareInProgress",
        "PrepareFailed",
        "MovePending",
        "MoveInProgress",
        "MoveFailed",
        "DiscardInProgress",
        "DiscardFailed",
        "CommitPending",
        "CommitInProgress",
        "CommitFailed",
        "Committed"
      ],
      "type": "string",
      "readOnly": true,
      "x-ms-enum": {
        "name": "MoveState",
        "modelAsString": true
      }
    },
    "MoveResourceInputType": {
      "description": "Defines the move resource input type.",
      "type": "string",
      "enum": [
        "MoveResourceId",
        "MoveResourceSourceId"
      ],
      "x-ms-enum": {
        "name": "MoveResourceInputType",
        "modelAsString": true
      }
    },
    "ProvisioningState": {
      "description": "Defines the provisioning states.",
      "enum": [
        "Succeeded",
        "Updating",
        "Creating",
        "Failed"
      ],
      "type": "string",
      "readOnly": true,
      "x-ms-enum": {
        "name": "ProvisioningState",
        "modelAsString": true
      }
    },
    "JobName": {
      "description": "Defines the job name.",
      "enum": [
        "InitialSync"
      ],
      "type": "string",
      "readOnly": true,
      "x-ms-enum": {
        "name": "JobName",
        "modelAsString": true
      }
    },
    "JobStatus": {
      "description": "Defines the job status.",
      "type": "object",
      "properties": {
        "jobName": {
          "$ref": "#/definitions/JobName"
        },
        "jobProgress": {
          "description": "Gets or sets the monitoring job percentage.",
          "type": "string",
          "readOnly": true
        }
      }
    },
    "MoveResourceStatus": {
      "description": "Defines the move resource status.",
      "type": "object",
      "properties": {
        "moveState": {
          "$ref": "#/definitions/MoveState"
        },
        "jobStatus": {
          "$ref": "#/definitions/JobStatus"
        },
        "errors": {
          "$ref": "#/definitions/MoveResourceError"
        },
        "targetId": {
          "description": "Gets the Target ARM Id of the resource.",
          "type": "string",
          "readOnly": true
        }
      }
    },
    "ResolutionType": {
      "description": "Defines the resolution type.",
      "enum": [
        "Manual",
        "Automatic"
      ],
      "type": "string",
      "x-ms-enum": {
        "name": "ResolutionType",
        "modelAsString": true
      }
    },
    "DependencyType": {
      "description": "Defines the dependency type.",
      "enum": [
        "RequiredForPrepare",
        "RequiredForMove"
      ],
      "type": "string",
      "x-ms-enum": {
        "name": "DependencyType",
        "modelAsString": true
      }
    },
    "MoveResourceDependency": {
      "description": "Defines the dependency of the move resource.",
      "type": "object",
      "properties": {
        "id": {
          "description": "Gets the source ARM ID of the dependent resource.",
          "type": "string"
        },
        "resolutionStatus": {
          "description": "Gets the dependency resolution status.",
          "type": "string"
        },
        "resolutionType": {
          "$ref": "#/definitions/ResolutionType"
        },
        "dependencyType": {
          "$ref": "#/definitions/DependencyType"
        },
        "manualResolution": {
          "$ref": "#/definitions/ManualResolutionProperties"
        },
        "automaticResolution": {
          "$ref": "#/definitions/AutomaticResolutionProperties"
        },
        "isOptional": {
          "description": "Gets or sets a value indicating whether the dependency is optional.",
          "type": "string"
        }
      }
    },
    "MoveResourceDependencyOverride": {
      "description": "Defines the dependency override of the move resource.",
      "type": "object",
      "properties": {
        "id": {
          "description": "Gets or sets the ARM ID of the dependent resource.",
          "type": "string"
        },
        "targetId": {
          "description": "Gets or sets the resource ARM id of either the MoveResource or the resource ARM ID of\r\nthe dependent resource.",
          "type": "string"
        }
      }
    },
    "ManualResolutionProperties": {
      "description": "Defines the properties for manual resolution.",
      "type": "object",
      "properties": {
        "targetId": {
          "description": "Gets or sets the target resource ARM ID of the dependent resource if the resource type is Manual.",
          "type": "string"
        }
      }
    },
    "AutomaticResolutionProperties": {
      "description": "Defines the properties for automatic resolution.",
      "type": "object",
      "properties": {
        "moveResourceId": {
          "description": "Gets the MoveResource ARM ID of\r\nthe dependent resource if the resolution type is Automatic.",
          "type": "string"
        }
      }
    },
    "MoveResourceProperties": {
      "description": "Defines the move resource properties.",
      "type": "object",
      "required": [
        "sourceId"
      ],
      "properties": {
        "provisioningState": {
          "$ref": "#/definitions/ProvisioningState"
        },
        "sourceId": {
          "description": "Gets or sets the Source ARM Id of the resource.",
          "type": "string"
        },
        "targetId": {
          "description": "Gets or sets the Target ARM Id of the resource.",
          "type": "string",
          "readOnly": true
        },
        "existingTargetId": {
          "description": "Gets or sets the existing target ARM Id of the resource.",
          "type": "string"
        },
        "resourceSettings": {
          "description": "Gets or sets the resource settings.",
          "$ref": "#/definitions/ResourceSettings"
        },
        "sourceResourceSettings": {
          "description": "Gets or sets the source resource settings.",
          "$ref": "#/definitions/ResourceSettings",
          "readOnly": true
        },
        "moveStatus": {
          "description": "Defines the move resource status.",
          "allOf": [
            {
              "$ref": "#/definitions/MoveResourceStatus"
            }
          ],
          "readOnly": true
        },
        "dependsOn": {
          "description": "Gets or sets the move resource dependencies.",
          "type": "array",
          "readOnly": true,
          "items": {
            "$ref": "#/definitions/MoveResourceDependency"
          }
        },
        "dependsOnOverrides": {
          "description": "Gets or sets the move resource dependencies overrides.",
          "type": "array",
          "items": {
            "$ref": "#/definitions/MoveResourceDependencyOverride"
          }
        },
        "isResolveRequired": {
          "description": "Gets a value indicating whether the resolve action is required over the move collection.",
          "type": "boolean",
          "readOnly": true
        },
        "errors": {
          "description": "Defines the move resource errors.",
          "allOf": [
            {
              "$ref": "#/definitions/MoveResourceError"
            }
          ],
          "readOnly": true
        }
      }
    },
    "MoveResource": {
      "description": "Defines the move resource.",
      "type": "object",
      "x-ms-azure-resource": true,
      "properties": {
        "id": {
          "readOnly": true,
          "type": "string",
          "description": "Fully qualified resource Id for the resource."
        },
        "name": {
          "readOnly": true,
          "type": "string",
          "description": "The name of the resource"
        },
        "type": {
          "readOnly": true,
          "type": "string",
          "description": "The type of the resource."
        },
        "properties": {
          "$ref": "#/definitions/MoveResourceProperties"
        }
      }
    },
    "Summary": {
      "description": "Summary item.",
      "type": "object",
      "properties": {
        "count": {
          "format": "int32",
          "description": "Gets the count.",
          "type": "integer"
        },
        "item": {
          "description": "Gets the item.",
          "type": "string"
        }
      }
    },
    "SummaryCollection": {
      "description": "Summary Collection.",
      "type": "object",
      "properties": {
        "fieldName": {
          "description": "Gets or sets the field name on which summary is done.",
          "type": "string"
        },
        "summary": {
          "description": "Gets or sets the list of summary items.",
          "type": "array",
          "items": {
            "$ref": "#/definitions/Summary"
          }
        }
      }
    },
    "MoveCollectionProperties": {
      "description": "Defines the move collection properties.",
      "type": "object",
      "required": [
        "sourceRegion",
        "targetRegion"
      ],
      "properties": {
        "sourceRegion": {
          "description": "Gets or sets the source region.",
          "type": "string"
        },
        "targetRegion": {
          "description": "Gets or sets the target region.",
          "type": "string"
        },
        "provisioningState": {
          "$ref": "#/definitions/ProvisioningState"
        },
        "errors": {
          "description": "Defines the move collection errors.",
          "allOf": [
            {
              "$ref": "#/definitions/MoveResourceError"
            }
          ],
          "readOnly": true
        }
      }
    },
    "MoveCollection": {
      "description": "Define the move collection.",
      "type": "object",
      "x-ms-azure-resource": true,
      "properties": {
        "id": {
          "readOnly": true,
          "type": "string",
          "description": "Fully qualified resource Id for the resource."
        },
        "name": {
          "readOnly": true,
          "type": "string",
          "description": "The name of the resource"
        },
        "type": {
          "readOnly": true,
          "type": "string",
          "description": "The type of the resource."
        },
        "etag": {
          "readOnly": true,
          "type": "string",
          "description": "The etag of the resource."
        },
        "tags": {
          "type": "object",
          "additionalProperties": {
            "type": "string"
          },
          "x-ms-mutability": [
            "read",
            "create",
            "update"
          ],
          "description": "Resource tags."
        },
        "location": {
          "type": "string",
          "x-ms-mutability": [
            "read",
            "create"
          ],
          "description": "The geo-location where the resource lives."
        },
        "identity": {
          "$ref": "#/definitions/Identity"
        },
        "properties": {
          "$ref": "#/definitions/MoveCollectionProperties"
        }
      }
    },
    "UpdateMoveCollectionRequest": {
      "description": "Defines the request body for updating move collection.",
      "type": "object",
      "properties": {
        "tags": {
          "description": "Gets or sets the Resource tags.",
          "type": "object",
          "additionalProperties": {
            "type": "string"
          }
        },
        "identity": {
          "$ref": "#/definitions/Identity"
        }
      }
    },
    "PrepareRequest": {
      "description": "Defines the request body for initiate prepare operation.",
      "type": "object",
      "required": [
        "moveResources"
      ],
      "properties": {
        "validateOnly": {
          "description": "Gets or sets a value indicating whether the operation needs to only run pre-requisite.",
          "type": "boolean"
        },
        "moveResources": {
          "description": "Gets or sets the list of resource Id's, by default it accepts move resource id's unless the input type is switched via moveResourceInputType property.",
          "type": "array",
          "items": {
            "type": "string"
          }
        },
        "moveResourceInputType": {
          "$ref": "#/definitions/MoveResourceInputType"
        }
      }
    },
    "ResourceMoveRequest": {
      "description": "Defines the request body for resource move operation.",
      "type": "object",
      "required": [
        "moveResources"
      ],
      "properties": {
        "validateOnly": {
          "description": "Gets or sets a value indicating whether the operation needs to only run pre-requisite.",
          "type": "boolean"
        },
        "moveResources": {
          "description": "Gets or sets the list of resource Id's, by default it accepts move resource id's unless the input type is switched via moveResourceInputType property.",
          "type": "array",
          "items": {
            "type": "string"
          }
        },
        "moveResourceInputType": {
          "$ref": "#/definitions/MoveResourceInputType"
        }
      }
    },
    "CommitRequest": {
      "description": "Defines the request body for commit operation.",
      "type": "object",
      "required": [
        "moveResources"
      ],
      "properties": {
        "validateOnly": {
          "description": "Gets or sets a value indicating whether the operation needs to only run pre-requisite.",
          "type": "boolean"
        },
        "moveResources": {
          "description": "Gets or sets the list of resource Id's, by default it accepts move resource id's unless the input type is switched via moveResourceInputType property.",
          "type": "array",
          "items": {
            "type": "string"
          }
        },
        "moveResourceInputType": {
          "$ref": "#/definitions/MoveResourceInputType"
        }
      }
    },
    "DiscardRequest": {
      "description": "Defines the request body for discard operation.",
      "type": "object",
      "required": [
        "moveResources"
      ],
      "properties": {
        "validateOnly": {
          "description": "Gets or sets a value indicating whether the operation needs to only run pre-requisite.",
          "type": "boolean"
        },
        "moveResources": {
          "description": "Gets or sets the list of resource Id's, by default it accepts move resource id's unless the input type is switched via moveResourceInputType property.",
          "type": "array",
          "items": {
            "type": "string"
          }
        },
        "moveResourceInputType": {
          "$ref": "#/definitions/MoveResourceInputType"
        }
      }
    },
    "BulkRemoveRequest": {
      "description": "Defines the request body for bulk remove of move resources operation.",
      "type": "object",
      "properties": {
        "validateOnly": {
          "description": "Gets or sets a value indicating whether the operation needs to only run pre-requisite.",
          "type": "boolean"
        },
        "moveResources": {
          "description": "Gets or sets the list of resource Id's, by default it accepts move resource id's unless the input type is switched via moveResourceInputType property.",
          "type": "array",
          "items": {
            "type": "string"
          }
        },
        "moveResourceInputType": {
          "$ref": "#/definitions/MoveResourceInputType"
        }
      }
    },
    "MoveResourceFilter": {
      "description": "Move resource filter.",
      "properties": {
        "properties": {
          "$ref": "#/definitions/MoveResourceFilterProperties"
        }
      }
    },
    "MoveResourceFilterProperties": {
      "properties": {
        "provisioningState": {
          "type": "string",
          "description": "The provisioning state."
        }
      }
    },
    "MoveResourceCollection": {
      "description": "Defines the collection of move resources.",
      "type": "object",
      "properties": {
        "value": {
          "description": "Gets the list of move resources.",
          "type": "array",
          "items": {
            "$ref": "#/definitions/MoveResource"
          }
        },
        "nextLink": {
          "description": "Gets the value of  next link.",
          "type": "string"
        },
        "summaryCollection": {
          "description": "Gets or sets the list of summary items and the field on which summary is done.",
          "$ref": "#/definitions/SummaryCollection"
<<<<<<< HEAD
=======
        },
        "totalCount": {
          "description": "Gets the total count.",
          "type": "integer",
          "readOnly": true,
          "format": "int64"
>>>>>>> 5a6276c5
        }
      }
    },
    "MoveCollectionResultList": {
      "description": "Defines the collection of move collections.",
      "type": "object",
      "properties": {
        "value": {
          "description": "Gets the list of move collections.",
          "type": "array",
          "items": {
            "$ref": "#/definitions/MoveCollection"
          }
        },
        "nextLink": {
          "description": "Gets the value of  next link.",
          "type": "string"
        }
      }
    },
    "UnresolvedDependency": {
      "description": "Unresolved dependency.",
      "type": "object",
      "properties": {
        "count": {
          "format": "int32",
          "description": "Gets or sets the count.",
          "type": "integer"
        },
        "id": {
          "description": "Gets or sets the arm id of the dependency.",
          "type": "string"
        }
      }
    },
    "UnresolvedDependencyCollection": {
      "description": "Unresolved dependency collection.",
      "type": "object",
      "properties": {
        "value": {
          "description": "Gets or sets the list of unresolved dependencies.",
          "type": "array",
          "items": {
            "$ref": "#/definitions/UnresolvedDependency"
          }
        },
        "nextLink": {
          "description": "Gets or sets the value of  next link.",
          "type": "string"
        }
      }
    },
    "Display": {
      "description": "Contains the localized display information for this particular operation / action. These\r\nvalue will be used by several clients for\r\n(1) custom role definitions for RBAC;\r\n(2) complex query filters for the event service; and\r\n(3) audit history / records for management operations.",
      "type": "object",
      "properties": {
        "provider": {
          "description": "Gets or sets the provider.\r\nThe localized friendly form of the resource provider name – it is expected to also\r\ninclude the publisher/company responsible.\r\nIt should use Title Casing and begin with \"Microsoft\" for 1st party services.\r\ne.g. \"Microsoft Monitoring Insights\" or \"Microsoft Compute.\".",
          "type": "string"
        },
        "resource": {
          "description": "Gets or sets the resource.\r\nThe localized friendly form of the resource related to this action/operation – it\r\nshould match the public documentation for the resource provider.\r\nIt should use Title Casing.\r\nThis value should be unique for a particular URL type (e.g. nested types should *not*\r\nreuse their parent’s display.resource field)\r\ne.g. \"Virtual Machines\" or \"Scheduler Job Collections\", or \"Virtual Machine VM Sizes\"\r\nor \"Scheduler Jobs\".",
          "type": "string"
        },
        "operation": {
          "description": "Gets or sets the operation.\r\nThe localized friendly name for the operation, as it should be shown to the user.\r\nIt should be concise (to fit in drop downs) but clear (i.e. self-documenting).\r\nIt should use Title Casing.\r\nPrescriptive guidance: Read Create or Update Delete 'ActionName'.",
          "type": "string"
        },
        "description": {
          "description": "Gets or sets the description.\r\nThe localized friendly description for the operation, as it should be shown to the\r\nuser.\r\nIt should be thorough, yet concise – it will be used in tool tips and detailed views.\r\nPrescriptive guidance for namespace:\r\nRead any 'display.provider'  resource\r\nCreate or Update any  'display.provider'  resource\r\nDelete any  'display.provider'  resource\r\nPerform any other action on any  'display.provider'  resource\r\nPrescriptive guidance for namespace:\r\nRead any 'display.resource' Create or Update any  'display.resource' Delete any\r\n 'display.resource' 'ActionName' any 'display.resources'.",
          "type": "string"
        }
      }
    },
    "OperationsDiscoveryProperties": {
      "description": "ClientDiscovery properties.",
      "type": "object"
    },
    "OperationsDiscovery": {
      "description": "Operations discovery class.",
      "type": "object",
      "properties": {
        "name": {
          "description": "Gets or sets Name of the API.\r\nThe name of the operation being performed on this particular object. It should\r\nmatch the action name that appears in RBAC / the event service.\r\nExamples of operations include:\r\n* Microsoft.Compute/virtualMachine/capture/action\r\n* Microsoft.Compute/virtualMachine/restart/action\r\n* Microsoft.Compute/virtualMachine/write\r\n* Microsoft.Compute/virtualMachine/read\r\n* Microsoft.Compute/virtualMachine/delete\r\nEach action should include, in order:\r\n(1) Resource Provider Namespace\r\n(2) Type hierarchy for which the action applies (e.g. server/databases for a SQL\r\nAzure database)\r\n(3) Read, Write, Action or Delete indicating which type applies. If it is a PUT/PATCH\r\non a collection or named value, Write should be used.\r\nIf it is a GET, Read should be used. If it is a DELETE, Delete should be used. If it\r\nis a POST, Action should be used.\r\nAs a note: all resource providers would need to include the \"{Resource Provider\r\nNamespace}/register/action\" operation in their response.\r\nThis API is used to register for their service, and should include details about the\r\noperation (e.g. a localized name for the resource provider + any special\r\nconsiderations like PII release).",
          "type": "string"
        },
        "isDataAction": {
          "description": "Indicates whether the operation is a data action",
          "type": "boolean"
        },
        "display": {
          "$ref": "#/definitions/Display"
        },
        "origin": {
          "description": "Gets or sets Origin.\r\nThe intended executor of the operation; governs the display of the operation in the\r\nRBAC UX and the audit logs UX.\r\nDefault value is \"user,system\".",
          "type": "string"
        },
        "properties": {
          "$ref": "#/definitions/OperationsDiscoveryProperties"
        }
      }
    },
    "OperationsDiscoveryCollection": {
      "description": "Collection of ClientDiscovery details.",
      "type": "object",
      "properties": {
        "value": {
          "description": "Gets or sets the ClientDiscovery details.",
          "type": "array",
          "items": {
            "$ref": "#/definitions/OperationsDiscovery"
          }
        },
        "nextLink": {
          "description": "Gets or sets the value of next link.",
          "type": "string"
        }
      }
    },
    "MoveResourceError": {
      "properties": {
        "properties": {
          "type": "object",
          "description": "The move resource error body.",
          "$ref": "#/definitions/MoveResourceErrorBody"
        }
      },
      "description": "An error response from the azure resource mover service."
    },
    "MoveResourceErrorBody": {
      "properties": {
        "code": {
          "type": "string",
          "readOnly": true,
          "description": "An identifier for the error. Codes are invariant and are intended to be consumed programmatically."
        },
        "message": {
          "type": "string",
          "readOnly": true,
          "description": "A message describing the error, intended to be suitable for display in a user interface."
        },
        "target": {
          "type": "string",
          "readOnly": true,
          "description": "The target of the particular error. For example, the name of the property in error."
        },
        "details": {
          "type": "array",
          "readOnly": true,
          "items": {
            "$ref": "#/definitions/MoveResourceErrorBody"
          },
          "description": "A list of additional details about the error."
        }
      },
      "description": "An error response from the Azure Migrate service."
    },
    "ResourceSettings": {
      "description": "Gets or sets the resource settings.",
      "type": "object",
      "required": [
        "resourceType",
        "targetResourceName"
      ],
      "properties": {
        "resourceType": {
          "description": "The resource type. For example, the value can be Microsoft.Compute/virtualMachines.",
          "type": "string"
        },
        "targetResourceName": {
          "description": "Gets or sets the target Resource name.",
          "type": "string"
        }
      },
      "discriminator": "resourceType"
    },
    "VirtualMachineResourceSettings": {
      "description": "Gets or sets the virtual machine resource settings.",
      "type": "object",
      "allOf": [
        {
          "$ref": "#/definitions/ResourceSettings"
        }
      ],
      "properties": {
        "targetAvailabilityZone": {
          "description": "Gets or sets the target availability zone.",
          "type": "string",
          "enum": [
            "1",
            "2",
            "3",
            "NA"
          ],
          "x-ms-enum": {
            "name": "TargetAvailabilityZone",
            "modelAsString": true
          }
        },
        "targetVmSize": {
          "description": "Gets or sets the target virtual machine size.",
          "type": "string"
        },
        "targetAvailabilitySetId": {
          "description": "Gets or sets the target availability set id for virtual machines not in an availability set at source.",
          "type": "string"
        }
      },
      "x-ms-discriminator-value": "Microsoft.Compute/virtualMachines"
    },
    "AvailabilitySetResourceSettings": {
      "description": "Gets or sets the availability set resource settings.",
      "type": "object",
      "allOf": [
        {
          "$ref": "#/definitions/ResourceSettings"
        }
      ],
      "properties": {
        "faultDomain": {
          "description": "Gets or sets the target fault domain.",
          "type": "integer",
          "format": "int32",
          "minimum": 1,
          "x-nullable": true
        },
        "updateDomain": {
          "description": "Gets or sets the target update domain.",
          "type": "integer",
          "format": "int32",
          "minimum": 1,
          "maximum": 20,
          "x-nullable": true
        }
      },
      "x-ms-discriminator-value": "Microsoft.Compute/availabilitySets"
    },
    "SubnetResourceSettings": {
      "description": "Defines the virtual network subnets resource settings.",
      "type": "object",
      "properties": {
        "name": {
          "description": "Gets or sets the Subnet name.",
          "type": "string"
        },
        "addressPrefix": {
          "description": "Gets or sets address prefix for the subnet.",
          "type": "string"
        }
      }
    },
    "VirtualNetworkResourceSettings": {
      "description": "Defines the virtual network resource settings.",
      "type": "object",
      "allOf": [
        {
          "$ref": "#/definitions/ResourceSettings"
        }
      ],
      "properties": {
        "enableDdosProtection": {
          "description": "Gets or sets a value indicating whether gets or sets whether the\r\nDDOS protection should be switched on.",
          "type": "boolean",
          "x-nullable": true
        },
        "addressSpace": {
          "description": "Gets or sets the address prefixes for the virtual network.",
          "type": "array",
          "items": {
            "type": "string"
          }
        },
        "dnsServers": {
          "description": "Gets or sets DHCPOptions that contains an array of DNS servers available to VMs\r\ndeployed in the virtual network.",
          "type": "array",
          "items": {
            "type": "string"
          }
        },
        "subnets": {
          "description": "Gets or sets List of subnets in a VirtualNetwork.",
          "type": "array",
          "items": {
            "$ref": "#/definitions/SubnetResourceSettings"
          }
        }
      },
      "x-ms-discriminator-value": "Microsoft.Network/virtualNetworks"
    },
    "AzureResourceReference": {
      "description": "Defines reference to an Azure resource.",
      "required": [
        "sourceArmResourceId"
      ],
      "type": "object",
      "properties": {
        "sourceArmResourceId": {
          "description": "Gets the ARM resource ID of the tracked resource being referenced.",
          "type": "string"
        }
      }
    },
    "ProxyResourceReference": {
      "description": "Defines reference to a proxy resource.",
      "type": "object",
      "allOf": [
        {
          "$ref": "#/definitions/AzureResourceReference"
        }
      ],
      "properties": {
        "name": {
          "description": "Gets the name of the proxy resource on the target side.",
          "type": "string"
        }
      }
    },
    "NetworkInterfaceResourceSettings": {
      "description": "Defines the network interface resource settings.",
      "type": "object",
      "allOf": [
        {
          "$ref": "#/definitions/ResourceSettings"
        }
      ],
      "properties": {
        "ipConfigurations": {
          "description": "Gets or sets the IP configurations of the NIC.",
          "type": "array",
          "items": {
            "$ref": "#/definitions/NicIpConfigurationResourceSettings"
          }
        },
        "enableAcceleratedNetworking": {
          "description": "Gets or sets a value indicating whether accelerated networking is enabled.",
          "type": "boolean",
          "x-nullable": true
        }
      },
      "x-ms-discriminator-value": "Microsoft.Network/networkInterfaces"
    },
    "SubnetReference": {
      "description": "Defines reference to subnet.",
      "type": "object",
      "allOf": [
        {
          "$ref": "#/definitions/ProxyResourceReference"
        }
      ],
      "properties": {}
    },
    "LoadBalancerBackendAddressPoolReference": {
      "description": "Defines reference to load balancer backend address pools.",
      "type": "object",
      "allOf": [
        {
          "$ref": "#/definitions/ProxyResourceReference"
        }
      ],
      "properties": {}
    },
    "LoadBalancerNatRuleReference": {
      "description": "Defines reference to load balancer NAT rules.",
      "type": "object",
      "allOf": [
        {
          "$ref": "#/definitions/ProxyResourceReference"
        }
      ],
      "properties": {}
    },
    "NicIpConfigurationResourceSettings": {
      "description": "Defines NIC IP configuration properties.",
      "type": "object",
      "properties": {
        "name": {
          "description": "Gets or sets the IP configuration name.",
          "type": "string"
        },
        "privateIpAddress": {
          "description": "Gets or sets the private IP address of the network interface IP Configuration.",
          "type": "string"
        },
        "privateIpAllocationMethod": {
          "description": "Gets or sets the private IP address allocation method.",
          "type": "string"
        },
        "subnet": {
          "$ref": "#/definitions/SubnetReference"
        },
        "primary": {
          "description": "Gets or sets a value indicating whether this IP configuration is the primary.",
          "type": "boolean"
        },
        "loadBalancerBackendAddressPools": {
          "description": "Gets or sets the references of the load balancer backend address pools.",
          "type": "array",
          "items": {
            "$ref": "#/definitions/LoadBalancerBackendAddressPoolReference"
          }
        }
      }
    },
    "NsgSecurityRule": {
      "description": "Security Rule data model for Network Security Groups.",
      "type": "object",
      "properties": {
        "name": {
          "description": "Gets or sets the Security rule name.",
          "type": "string"
        },
        "access": {
          "description": "Gets or sets whether network traffic is allowed or denied.\r\nPossible values are “Allow” and “Deny”.",
          "type": "string"
        },
        "description": {
          "description": "Gets or sets a description for this rule. Restricted to 140 chars.",
          "type": "string"
        },
        "destinationAddressPrefix": {
          "description": "Gets or sets destination address prefix. CIDR or source IP range.\r\n A “*” can also be used to match all source IPs. Default tags such\r\nas ‘VirtualNetwork’, ‘AzureLoadBalancer’ and ‘Internet’ can also be used.",
          "type": "string"
        },
        "destinationPortRange": {
          "description": "Gets or sets Destination Port or Range. Integer or range between\r\n0 and 65535. A “*” can also be used to match all ports.",
          "type": "string"
        },
        "direction": {
          "description": "Gets or sets the direction of the rule.InBound or Outbound. The\r\ndirection specifies if rule will be evaluated on incoming or outgoing traffic.",
          "type": "string"
        },
        "priority": {
          "format": "int32",
          "description": "Gets or sets the priority of the rule. The value can be between\r\n100 and 4096. The priority number must be unique for each rule in the collection.\r\nThe lower the priority number, the higher the priority of the rule.",
          "type": "integer"
        },
        "protocol": {
          "description": "Gets or sets Network protocol this rule applies to. Can be Tcp, Udp or All(*).",
          "type": "string"
        },
        "sourceAddressPrefix": {
          "description": "Gets or sets source address prefix. CIDR or source IP range. A\r\n“*” can also be used to match all source IPs.  Default tags such as ‘VirtualNetwork’,\r\n‘AzureLoadBalancer’ and ‘Internet’ can also be used. If this is an ingress\r\nrule, specifies where network traffic originates from.",
          "type": "string"
        },
        "sourcePortRange": {
          "description": "Gets or sets Source Port or Range. Integer or range between 0 and\r\n65535. A “*” can also be used to match all ports.",
          "type": "string"
        }
      }
    },
    "NetworkSecurityGroupResourceSettings": {
      "description": "Defines the NSG resource settings.",
      "type": "object",
      "allOf": [
        {
          "$ref": "#/definitions/ResourceSettings"
        }
      ],
      "properties": {
        "securityRules": {
          "description": "Gets or sets Security rules of network security group.",
          "type": "array",
          "items": {
            "$ref": "#/definitions/NsgSecurityRule"
          }
        }
      },
      "x-ms-discriminator-value": "Microsoft.Network/networkSecurityGroups"
    },
    "LBFrontendIPConfigurationResourceSettings": {
      "description": "Defines load balancer frontend IP configuration properties.",
      "type": "object",
      "properties": {
        "name": {
          "description": "Gets or sets the frontend IP configuration name.",
          "type": "string"
        },
        "privateIpAddress": {
          "description": "Gets or sets the IP address of the Load Balancer.This is only specified if a specific\r\nprivate IP address shall be allocated from the subnet specified in subnetRef.",
          "type": "string"
        },
        "privateIpAllocationMethod": {
          "description": "Gets or sets PrivateIP allocation method (Static/Dynamic).",
          "type": "string"
        },
        "subnet": {
          "$ref": "#/definitions/SubnetReference"
        },
        "zones": {
          "description": "Gets or sets the csv list of zones.",
          "type": "string"
        }
      }
    },
    "LBBackendAddressPoolResourceSettings": {
      "description": "Defines load balancer backend address pool properties.",
      "type": "object",
      "properties": {
        "name": {
          "description": "Gets or sets the backend address pool name.",
          "type": "string"
        }
      }
    },
    "LoadBalancerResourceSettings": {
      "description": "Defines the load balancer resource settings.",
      "type": "object",
      "allOf": [
        {
          "$ref": "#/definitions/ResourceSettings"
        }
      ],
      "properties": {
        "sku": {
          "description": "Gets or sets load balancer sku (Basic/Standard).",
          "type": "string"
        },
        "frontendIPConfigurations": {
          "description": "Gets or sets the frontend IP configurations of the load balancer.",
          "type": "array",
          "items": {
            "$ref": "#/definitions/LBFrontendIPConfigurationResourceSettings"
          }
        },
        "backendAddressPools": {
          "description": "Gets or sets the backend address pools of the load balancer.",
          "type": "array",
          "items": {
            "$ref": "#/definitions/LBBackendAddressPoolResourceSettings"
          }
        },
        "zones": {
          "description": "Gets or sets the csv list of zones common for all frontend IP configurations. Note this is given\r\n precedence only if frontend IP configurations settings are not present.",
          "type": "string"
        }
      },
      "x-ms-discriminator-value": "Microsoft.Network/loadBalancers"
    },
    "SqlServerResourceSettings": {
      "description": "Defines the SQL Server resource settings.",
      "type": "object",
      "allOf": [
        {
          "$ref": "#/definitions/ResourceSettings"
        }
      ],
      "properties": {},
      "x-ms-discriminator-value": "Microsoft.Sql/servers"
    },
    "ZoneRedundant": {
      "description": "Defines the zone redundant resource setting.",
      "enum": [
        "Enable",
        "Disable"
      ],
      "type": "string",
      "x-ms-enum": {
        "name": "ZoneRedundant",
        "modelAsString": true
      }
    },
    "SqlElasticPoolResourceSettings": {
      "description": "Defines the Sql ElasticPool resource settings.",
      "type": "object",
      "allOf": [
        {
          "$ref": "#/definitions/ResourceSettings"
        }
      ],
      "properties": {
        "zoneRedundant": {
          "$ref": "#/definitions/ZoneRedundant"
        }
      },
      "x-ms-discriminator-value": "Microsoft.Sql/servers/elasticPools"
    },
    "SqlDatabaseResourceSettings": {
      "description": "Defines the Sql Database resource settings.",
      "type": "object",
      "allOf": [
        {
          "$ref": "#/definitions/ResourceSettings"
        }
      ],
      "properties": {
        "zoneRedundant": {
          "$ref": "#/definitions/ZoneRedundant"
        }
      },
      "x-ms-discriminator-value": "Microsoft.Sql/servers/databases"
    },
    "ResourceGroupResourceSettings": {
      "description": "Defines the resource group resource settings.",
      "type": "object",
      "allOf": [
        {
          "$ref": "#/definitions/ResourceSettings"
        }
      ],
      "properties": {},
      "x-ms-discriminator-value": "resourceGroups"
    },
    "PublicIPAddressResourceSettings": {
      "description": "Defines the public IP address resource settings.",
      "type": "object",
      "allOf": [
        {
          "$ref": "#/definitions/ResourceSettings"
        }
      ],
      "properties": {
        "domainNameLabel": {
          "description": "Gets or sets the domain name label.",
          "type": "string"
        },
        "fQDN": {
          "description": "Gets or sets the fully qualified domain name.",
          "type": "string"
        },
        "publicIpAllocationMethod": {
          "description": "Gets or sets public IP allocation method.",
          "type": "string"
        },
        "sku": {
          "description": "Gets or sets public IP sku.",
          "type": "string"
        },
        "zones": {
          "description": "Gets or sets public IP zones.",
          "type": "string"
        }
      },
      "x-ms-discriminator-value": "Microsoft.Network/publicIPAddresses"
    },
    "CloudError": {
      "x-ms-external": true,
      "properties": {
        "error": {
          "$ref": "#/definitions/CloudErrorBody",
          "description": "Cloud error body."
        }
      },
      "description": "An error response from the service."
    },
    "CloudErrorBody": {
      "x-ms-external": true,
      "properties": {
        "code": {
          "type": "string",
          "description": "An identifier for the error. Codes are invariant and are intended to be consumed programmatically."
        },
        "message": {
          "type": "string",
          "description": "A message describing the error, intended to be suitable for display in a user interface."
        },
        "target": {
          "type": "string",
          "description": "The target of the particular error. For example, the name of the property in error."
        },
        "details": {
          "type": "array",
          "items": {
            "$ref": "#/definitions/CloudErrorBody"
          },
          "description": "A list of additional details about the error."
        }
      },
      "description": "An error response from the service."
    },
    "OperationStatus": {
      "description": "Operation status REST resource.",
      "type": "object",
      "properties": {
        "id": {
          "description": "Resource Id.",
          "type": "string",
          "readOnly": true
        },
        "name": {
          "description": "Operation name.",
          "type": "string",
          "readOnly": true
        },
        "status": {
          "description": "Status of the operation. ARM expects the terminal status to be one of Succeeded/ Failed/ Canceled. All other values imply that the operation is still running.",
          "type": "string",
          "readOnly": true
        },
        "startTime": {
          "description": "Start time.",
          "type": "string",
          "readOnly": true
        },
        "endTime": {
          "description": "End time.",
          "type": "string",
          "readOnly": true
        },
        "error": {
          "$ref": "#/definitions/OperationStatusError",
          "description": "Error stating all error details for the operation.",
          "readOnly": true
        },
        "properties": {
          "$ref": "#/definitions/OperationStatusProperties",
          "description": "Custom data.",
          "readOnly": true
        }
      }
    },
    "OperationStatusError": {
      "description": "Class for operation status errors.",
      "type": "object",
      "properties": {
        "code": {
          "readOnly": true,
          "type": "string",
          "description": "The error code."
        },
        "message": {
          "readOnly": true,
          "type": "string",
          "description": "The error message."
        },
        "details": {
          "readOnly": true,
          "type": "array",
          "description": "The error details.",
          "items": {
            "$ref": "#/definitions/OperationStatusError"
          }
        },
        "additionalInfo": {
          "readOnly": true,
          "type": "array",
          "description": "The additional info.",
          "items": {
            "$ref": "#/definitions/OperationErrorAdditionalInfo"
          }
        }
      }
    },
    "OperationStatusProperties": {
      "description": "Class for operation result properties.",
      "type": "object",
      "properties": {}
    },
    "OperationErrorAdditionalInfo": {
      "description": "The operation error info.",
      "type": "object",
      "properties": {
        "type": {
          "readOnly": true,
          "type": "string",
          "description": "The error type."
        },
        "info": {
          "readOnly": true,
          "$ref": "#/definitions/MoveErrorInfo",
          "description": "The operation error info."
        }
      }
    },
    "MoveErrorInfo": {
      "description": "The move custom error info.",
      "type": "object",
      "properties": {
        "moveResources": {
          "readOnly": true,
          "type": "array",
          "description": "The affected move resources.",
          "items": {
            "$ref": "#/definitions/AffectedMoveResource"
          }
        }
      }
    },
    "AffectedMoveResource": {
      "description": "The RP custom operation error info.",
      "type": "object",
      "properties": {
        "id": {
          "readOnly": true,
          "type": "string",
          "description": "The affected move resource id."
        },
        "sourceId": {
          "readOnly": true,
          "type": "string",
          "description": "The affected move resource source id."
        },
        "moveResources": {
          "readOnly": true,
          "type": "array",
          "description": "The affected move resources.",
          "items": {
            "$ref": "#/definitions/AffectedMoveResource"
          }
        }
      }
    }
  },
  "parameters": {
    "subscriptionId": {
      "in": "path",
      "name": "subscriptionId",
      "description": "The Subscription ID.",
      "required": true,
      "type": "string"
    },
    "api-version": {
      "in": "query",
      "name": "api-version",
      "description": "Client Api Version.",
      "required": true,
      "type": "string"
    },
    "resourceGroupName": {
      "in": "path",
      "name": "resourceGroupName",
      "description": "The Resource Group Name.",
      "required": true,
      "type": "string",
      "x-ms-parameter-location": "method"
    },
    "moveCollectionName": {
      "in": "path",
      "name": "moveCollectionName",
      "description": "The Move Collection Name.",
      "required": true,
      "type": "string",
      "x-ms-parameter-location": "method"
    },
    "moveResourceName": {
      "in": "path",
      "name": "moveResourceName",
      "description": "The Move Resource Name.",
      "required": true,
      "type": "string",
      "x-ms-parameter-location": "method"
    }
  },
  "securityDefinitions": {
    "azure_auth": {
      "type": "oauth2",
      "authorizationUrl": "https://login.microsoftonline.com/common/oauth2/authorize",
      "flow": "implicit",
      "description": "Azure Active Directory OAuth2 Flow",
      "scopes": {
        "user_impersonation": "impersonate your user account"
      }
    }
  },
  "security": [
    {
      "azure_auth": [
        "user_impersonation"
      ]
    }
  ]
}<|MERGE_RESOLUTION|>--- conflicted
+++ resolved
@@ -1553,15 +1553,12 @@
         "summaryCollection": {
           "description": "Gets or sets the list of summary items and the field on which summary is done.",
           "$ref": "#/definitions/SummaryCollection"
-<<<<<<< HEAD
-=======
         },
         "totalCount": {
           "description": "Gets the total count.",
           "type": "integer",
           "readOnly": true,
           "format": "int64"
->>>>>>> 5a6276c5
         }
       }
     },
