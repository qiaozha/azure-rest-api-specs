## Go

These settings apply only when `--go` is specified on the command line.

``` yaml $(go)
go:
  license-header: MICROSOFT_APACHE_NO_VERSION
  namespace: netapp
  clear-output-folder: true
```

### Go multi-api

``` yaml $(go) && $(multiapi)
batch:
<<<<<<< HEAD
  - tag: package-netapp-2020-08-01  
=======
  - tag: package-netapp-2020-09-01
  - tag: package-netapp-2020-08-01
>>>>>>> 5a6276c5
  - tag: package-netapp-2020-07-01
  - tag: package-netapp-2020-06-01
  - tag: package-netapp-2020-05-01  
  - tag: package-netapp-2020-03-01  
  - tag: package-netapp-2020-02-01
  - tag: package-netapp-2019-11-01
  - tag: package-netapp-2019-10-01
  - tag: package-netapp-2019-08-01
  - tag: package-netapp-2019-07-01
  - tag: package-netapp-2019-06-01
  - tag: package-netapp-2019-05-01
  - tag: package-2017-08-15
```
<<<<<<< HEAD
=======
### Tag: package-netapp-2020-09-01 and go

These settings apply only when `--tag=package-netapp-2020-09-01 --go` is specified on the command line.
Please also specify `--go-sdk-folder=<path to the root directory of your azure-sdk-for-go clone>`.

``` yaml $(tag) == 'package-netapp-2020-09-01' && $(go)
output-folder: $(go-sdk-folder)/services/$(namespace)/mgmt/2020-09-01/$(namespace)
```
>>>>>>> 5a6276c5

### Tag: package-netapp-2020-08-01 and go

These settings apply only when `--tag=package-netapp-2020-08-01 --go` is specified on the command line.
Please also specify `--go-sdk-folder=<path to the root directory of your azure-sdk-for-go clone>`.

``` yaml $(tag) == 'package-netapp-2020-08-01' && $(go)
output-folder: $(go-sdk-folder)/services/$(namespace)/mgmt/2020-08-01/$(namespace)
```
### Tag: package-netapp-2020-07-01 and go

These settings apply only when `--tag=package-netapp-2020-07-01 --go` is specified on the command line.
Please also specify `--go-sdk-folder=<path to the root directory of your azure-sdk-for-go clone>`.

``` yaml $(tag) == 'package-netapp-2020-07-01' && $(go)
output-folder: $(go-sdk-folder)/services/$(namespace)/mgmt/2020-07-01/$(namespace)  
```

### Tag: package-netapp-2020-06-01 and go

These settings apply only when `--tag=package-netapp-2020-06-01 --go` is specified on the command line.
Please also specify `--go-sdk-folder=<path to the root directory of your azure-sdk-for-go clone>`.

``` yaml $(tag) == 'package-netapp-2020-06-01' && $(go)
output-folder: $(go-sdk-folder)/services/$(namespace)/mgmt/2020-06-01/$(namespace)  
```

### Tag: package-netapp-2020-05-01 and go

These settings apply only when `--tag=package-netapp-2020-05-01 --go` is specified on the command line.
Please also specify `--go-sdk-folder=<path to the root directory of your azure-sdk-for-go clone>`.

``` yaml $(tag) == 'package-netapp-2020-05-01' && $(go)
output-folder: $(go-sdk-folder)/services/$(namespace)/mgmt/2020-05-01/$(namespace)
```

### Tag: package-netapp-2020-03-01 and go

These settings apply only when `--tag=package-netapp-2020-03-01 --go` is specified on the command line.
Please also specify `--go-sdk-folder=<path to the root directory of your azure-sdk-for-go clone>`.

``` yaml $(tag) == 'package-netapp-2020-03-01' && $(go)
output-folder: $(go-sdk-folder)/services/$(namespace)/mgmt/2020-03-01/$(namespace)
```
### Tag: package-netapp-2020-02-01 and go

These settings apply only when `--tag=package-netapp-2020-02-01 --go` is specified on the command line.
Please also specify `--go-sdk-folder=<path to the root directory of your azure-sdk-for-go clone>`.

``` yaml $(tag) == 'package-netapp-2020-02-01' && $(go)
output-folder: $(go-sdk-folder)/services/$(namespace)/mgmt/2020-02-01/$(namespace)
```


### Tag: package-netapp-2019-11-01 and go

These settings apply only when `--tag=package-netapp-2019-11-01 --go` is specified on the command line.
Please also specify `--go-sdk-folder=<path to the root directory of your azure-sdk-for-go clone>`.

``` yaml $(tag) == 'package-netapp-2019-11-01' && $(go)
output-folder: $(go-sdk-folder)/services/$(namespace)/mgmt/2019-11-01/$(namespace)
```

### Tag: package-netapp-2019-10-01 and go

These settings apply only when `--tag=package-netapp-2019-10-01 --go` is specified on the command line.
Please also specify `--go-sdk-folder=<path to the root directory of your azure-sdk-for-go clone>`.

``` yaml $(tag) == 'package-netapp-2019-10-01' && $(go)
output-folder: $(go-sdk-folder)/services/$(namespace)/mgmt/2019-10-01/$(namespace)
```

### Tag: package-netapp-2019-08-01 and go

These settings apply only when `--tag=package-netapp-2019-08-01 --go` is specified on the command line.
Please also specify `--go-sdk-folder=<path to the root directory of your azure-sdk-for-go clone>`.

``` yaml $(tag) == 'package-netapp-2019-08-01' && $(go)
output-folder: $(go-sdk-folder)/services/$(namespace)/mgmt/2019-08-01/$(namespace)
```

### Tag: package-netapp-2019-07-01 and go

These settings apply only when `--tag=package-netapp-2019-07-01 --go` is specified on the command line.
Please also specify `--go-sdk-folder=<path to the root directory of your azure-sdk-for-go clone>`.

``` yaml $(tag) == 'package-netapp-2019-07-01' && $(go)
output-folder: $(go-sdk-folder)/services/$(namespace)/mgmt/2019-07-01/$(namespace)
```

### Tag: package-netapp-2019-06-01 and go

These settings apply only when `--tag=package-netapp-2019-06-01 --go` is specified on the command line.
Please also specify `--go-sdk-folder=<path to the root directory of your azure-sdk-for-go clone>`.

``` yaml $(tag) == 'package-netapp-2019-06-01' && $(go)
output-folder: $(go-sdk-folder)/services/$(namespace)/mgmt/2019-06-01/$(namespace)
```

### Tag: package-netapp-2019-05-01 and go

These settings apply only when `--tag=package-netapp-2019-05-01 --go` is specified on the command line.
Please also specify `--go-sdk-folder=<path to the root directory of your azure-sdk-for-go clone>`.

``` yaml $(tag) == 'package-netapp-2019-05-01' && $(go)
output-folder: $(go-sdk-folder)/services/$(namespace)/mgmt/2019-05-01/$(namespace)
```

### Tag: package-2017-08-15 and go

These settings apply only when `--tag=package-2017-08-15 --go` is specified on the command line.
Please also specify `--go-sdk-folder=<path to the root directory of your azure-sdk-for-go clone>`.

``` yaml $(tag) == 'package-2017-08-15' && $(go)
output-folder: $(go-sdk-folder)/services/preview/$(namespace)/mgmt/2017-08-15/$(namespace)
```<|MERGE_RESOLUTION|>--- conflicted
+++ resolved
@@ -13,12 +13,8 @@
 
 ``` yaml $(go) && $(multiapi)
 batch:
-<<<<<<< HEAD
-  - tag: package-netapp-2020-08-01  
-=======
   - tag: package-netapp-2020-09-01
   - tag: package-netapp-2020-08-01
->>>>>>> 5a6276c5
   - tag: package-netapp-2020-07-01
   - tag: package-netapp-2020-06-01
   - tag: package-netapp-2020-05-01  
@@ -32,8 +28,6 @@
   - tag: package-netapp-2019-05-01
   - tag: package-2017-08-15
 ```
-<<<<<<< HEAD
-=======
 ### Tag: package-netapp-2020-09-01 and go
 
 These settings apply only when `--tag=package-netapp-2020-09-01 --go` is specified on the command line.
@@ -42,7 +36,6 @@
 ``` yaml $(tag) == 'package-netapp-2020-09-01' && $(go)
 output-folder: $(go-sdk-folder)/services/$(namespace)/mgmt/2020-09-01/$(namespace)
 ```
->>>>>>> 5a6276c5
 
 ### Tag: package-netapp-2020-08-01 and go
 
