--- conflicted
+++ resolved
@@ -58,11 +58,8 @@
 - Microsoft.SecurityInsights/preview/2021-03-01-preview/SourceControls.json
 - Microsoft.SecurityInsights/preview/2021-03-01-preview/dataConnectors.json
 - Microsoft.SecurityInsights/preview/2021-03-01-preview/Watchlists.json
-<<<<<<< HEAD
 - Microsoft.SecurityInsights/preview/2021-03-01-preview/AlertRules.json
-=======
 - Microsoft.SecurityInsights/preview/2021-03-01-preview/Metadata.json
->>>>>>> 6bab0621
 directive:
   - suppress: R4017
     from: Microsoft.SecurityInsights/preview/2021-03-01-preview/Settings.json
@@ -85,7 +82,6 @@
     where: $.definitions.SentinelOnboardingState
     reason: The SentinelOnboardingState does not support list by subscription. It's not a top-level resource. To get the SentinelOnboardingState, we should have a subscription as well as a resource group and Log Analytics workspace.
   - suppress: R4017
-<<<<<<< HEAD
     from: Microsoft.SecurityInsights/preview/2021-03-01-preview/Incidents.json
     where: $.definitions.Incidents
     reason: The Incidents does not support list by subscription. It's not a top-level resource. To get the Incidents, we should have a subscription as well as a resource group and Log Analytics workspace.
@@ -101,11 +97,10 @@
     from: Microsoft.SecurityInsights/preview/2021-03-01-preview/AlertRules.json
     where: $.definitions.AlertRuleTemplate
     reason: The AlertRuleTemplate does not support list by subscription. It's not a top-level resource. To get the AlertRuleTemplate, we should have a subscription as well as a resource group and Log Analytics workspace.  
-=======
+  - suppress: R4017
     from: Microsoft.SecurityInsights/preview/2021-03-01-preview/Metadata.json
     where: $.definitions.MetadataModel
     reason: Metadata does not support list by subscription. It's not a top-level resource. To get a Metadata list, we should have a subscription as well as a resource group and Log Analytics workspace.
->>>>>>> 6bab0621
 ```
 
 ---
