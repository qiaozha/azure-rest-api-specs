--- conflicted
+++ resolved
@@ -6589,12 +6589,8 @@
         "kind": {
           "description": "The kind of the entity query",
           "enum": [
-<<<<<<< HEAD
-            "Expansion"
-=======
             "Expansion",
             "Insight"
->>>>>>> 5a6276c5
           ],
           "type": "string",
           "x-ms-enum": {
@@ -6603,12 +6599,9 @@
             "values": [
               {
                 "value": "Expansion"
-<<<<<<< HEAD
-=======
               },
               {
                 "value": "Insight"
->>>>>>> 5a6276c5
               }
             ]
           }
@@ -11615,8 +11608,6 @@
       },
       "x-ms-parameter-location": "method"
     },
-<<<<<<< HEAD
-=======
     "ThreatIntelligenceIndicatorEntityKind": {
       "description": "The threat intelligence entity kind",
       "in": "query",
@@ -11625,7 +11616,6 @@
       "type": "string",
       "x-ms-parameter-location": "method"
     },
->>>>>>> 5a6276c5
     "ThreatIntelligenceAppendTags": {
       "description": "The threat intelligence append tags request body",
       "in": "body",
