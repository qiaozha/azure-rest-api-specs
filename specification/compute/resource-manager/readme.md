--- conflicted
+++ resolved
@@ -34,11 +34,7 @@
 title: ComputeManagementClient
 description: Compute Client
 openapi-type: arm
-<<<<<<< HEAD
 tag: package-2021-07-01
-=======
-tag: package-2021-04-01
->>>>>>> 37fabde7
 
 directive:
   - where:
@@ -233,7 +229,7 @@
     reason:
       - CRP supports the list /restorePoint operation by allowing customers to call Get RestorePointCollection with $expand=RestorePoints
 ```
-<<<<<<< HEAD
+
 ### Tag: package-2021-07-01
 
 These settings apply only when `--tag=package-2021-07-01` is specified on the command line.
@@ -260,7 +256,7 @@
 - Microsoft.Compute/stable/2021-07-01/skus.json
 - Microsoft.Compute/stable/2021-07-01/gallery.json
 - Microsoft.Compute/stable/2021-07-01/sharedGallery.json
-=======
+
 ### Tag: package-2021-04-01
 
 These settings apply only when `--tag=package-2021-04-01` is specified on the command line.
@@ -284,7 +280,6 @@
 input-file:
 - Microsoft.Compute/stable/2021-04-01/compute.json
 - Microsoft.Compute/stable/2021-04-01/runCommands.json
->>>>>>> 37fabde7
 ```
 
 ### Tag: package-2021-03-01
