--- conflicted
+++ resolved
@@ -13,20 +13,16 @@
 
 ``` yaml $(go) && $(multiapi)
 batch:
-<<<<<<< HEAD
-=======
   - tag: package-2021-01
->>>>>>> aa19725f
   - tag: package-2020-12
   - tag: package-2020-02
   - tag: package-2019-06
   - tag: package-2019-05
+  - tag: package-2017-07
   - tag: package-2016-12
   - tag: package-2016-06
 ```
 
-<<<<<<< HEAD
-=======
 ### Tag: package-2021-01 and go
 
 These settings apply only when `--tag=package-2021-01 --go` is specified on the command line.
@@ -36,7 +32,6 @@
 output-folder: $(go-sdk-folder)/services/recoveryservices/mgmt/2021-01-01/$(namespace)
 ```
 
->>>>>>> aa19725f
 ### Tag: package-2020-12 and go
 
 These settings apply only when `--tag=package-2020-12 --go` is specified on the command line.
@@ -73,6 +68,15 @@
 output-folder: $(go-sdk-folder)/services/recoveryservices/mgmt/2019-05-13/$(namespace)
 ```
 
+### Tag: package-2017-07 and go
+
+These settings apply only when `--tag=package-2017-07 --go` is specified on the command line.
+Please also specify `--go-sdk-folder=<path to the root directory of your azure-sdk-for-go clone>`.
+
+``` yaml $(tag)=='package-2017-07' && $(go)
+output-folder: $(go-sdk-folder)/services/recoveryservices/mgmt/2017-07-01/$(namespace)
+```
+
 ### Tag: package-2016-12 and go
 
 These settings apply only when `--tag=package-2016-12 --go` is specified on the command line.
