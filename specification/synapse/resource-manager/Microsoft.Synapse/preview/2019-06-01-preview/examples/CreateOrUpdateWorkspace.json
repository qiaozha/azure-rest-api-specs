--- conflicted
+++ resolved
@@ -35,8 +35,6 @@
           "repositoryName": "myrepository",
           "collaborationBranch": "master",
           "rootFolder": "/"
-<<<<<<< HEAD
-=======
         },
         "encryption": {
           "cmk": {
@@ -45,7 +43,6 @@
               "keyVaultUrl": "https://vault.azure.net/keys/key1"
             }
           }
->>>>>>> 5a6276c5
         }
       },
       "location": "East US",
