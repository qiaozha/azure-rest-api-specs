--- conflicted
+++ resolved
@@ -31,11 +31,7 @@
           "zoneRedundant": false,
           "readScale": "Enabled",
           "earliestRestoreDate": "2017-06-07T04:51:33.937Z",
-<<<<<<< HEAD
-          "maintenanceConfigurationId": "/subscriptions/00000000-1111-2222-3333-444444444444/providers/Microsoft.Maintenance/publicMaintenanceConfigurations/SQL_SouthEastAsia_Mon_Fri_10PM_6AM",
-=======
           "maintenanceConfigurationId": "/subscriptions/00000000-1111-2222-3333-444444444444/providers/Microsoft.Maintenance/publicMaintenanceConfigurations/SQL_SouthEastAsia_1",
->>>>>>> 5a6276c5
           "currentSku": {
             "name": "BC_Gen5",
             "tier": "BusinessCritical",
