--- conflicted
+++ resolved
@@ -29,11 +29,7 @@
           },
           "zoneRedundant": true,
           "licenseType": "LicenseIncluded",
-<<<<<<< HEAD
-          "maintenanceConfigurationId": "/subscriptions/00000000-1111-2222-3333-444444444444/providers/Microsoft.Maintenance/publicMaintenanceConfigurations/SQL_JapanEast_Mon_Fri_10PM_6AM"
-=======
           "maintenanceConfigurationId": "/subscriptions/00000000-1111-2222-3333-444444444444/providers/Microsoft.Maintenance/publicMaintenanceConfigurations/SQL_JapanEast_1"
->>>>>>> 5a6276c5
         }
       }
     }
