{
  "parameters": {
    "subscriptionId": "subid",
    "resourceGroupName": "rg",
    "enterprisePolicyName": "enterprisePolicy",
    "api-version": "2020-10-30-preview"
  },
  "responses": {
    "200": {
      "headers": {},
      "body": {
        "name": "enterprisePolicy",
        "id": "/subscriptions/subid/resourceGroups/rg/providers/Microsoft.PowerPlatform/enterprisePolicies/enterprisePolicy",
        "type": "Microsoft.PowerPlatform/enterprisePolicies",
        "location": "East US",
        "identity": {
          "systemAssignedIdentityPrincipalId": "principalId",
          "tenantId": "tenantId",
          "type": "SystemAssigned"
        },
        "properties": {
          "lockbox": {
            "state": "succeeded"
          },
<<<<<<< HEAD
          "encryption": {
            "keyVault": {
              "id": "nnn",
              "key": {
                "name": "name",
                "version": "1.0"
              }
            }
          },
=======
>>>>>>> 6816683c
          "networkInjection": {
            "virtualNetworks": [
              {
                "id": "/subscriptions/subid/resourceGroups/rg/providers/Microsoft.Network/virtualNetworks/virtualNetwork",
                "subnet": {
                  "name": "testSubnet"
                }
              }
            ]
          }
        },
        "systemData": {
          "createdBy": "user1",
          "createdByType": "User",
          "createdAt": "2020-01-01T17:18:19.1234567Z",
          "lastModifiedBy": "user2",
          "lastModifiedByType": "User",
          "lastModifiedAt": "2020-01-02T17:18:19.1234567Z"
        }
      }
    }
  }
}<|MERGE_RESOLUTION|>--- conflicted
+++ resolved
@@ -18,33 +18,6 @@
           "tenantId": "tenantId",
           "type": "SystemAssigned"
         },
-        "properties": {
-          "lockbox": {
-            "state": "succeeded"
-          },
-<<<<<<< HEAD
-          "encryption": {
-            "keyVault": {
-              "id": "nnn",
-              "key": {
-                "name": "name",
-                "version": "1.0"
-              }
-            }
-          },
-=======
->>>>>>> 6816683c
-          "networkInjection": {
-            "virtualNetworks": [
-              {
-                "id": "/subscriptions/subid/resourceGroups/rg/providers/Microsoft.Network/virtualNetworks/virtualNetwork",
-                "subnet": {
-                  "name": "testSubnet"
-                }
-              }
-            ]
-          }
-        },
         "systemData": {
           "createdBy": "user1",
           "createdByType": "User",
