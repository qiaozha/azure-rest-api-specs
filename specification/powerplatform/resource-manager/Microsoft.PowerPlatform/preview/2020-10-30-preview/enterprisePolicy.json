--- conflicted
+++ resolved
@@ -437,13 +437,10 @@
               "description": "Key vault properties."
             }
           }
-<<<<<<< HEAD
-=======
         },
         "systemData": {
           "$ref": "../../../../../common-types/resource-management/v1/types.json#/definitions/systemData",
           "description": "Metadata pertaining to creation and last modification of the resource."
->>>>>>> 921957df
         }
       }
     },
