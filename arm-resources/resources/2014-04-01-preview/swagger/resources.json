--- conflicted
+++ resolved
@@ -1509,182 +1509,6 @@
         }
       }
     },
-<<<<<<< HEAD
-    "/subscriptions/{subscriptionId}/resourcegroups/{resourceGroupName}/providers/{resourceProviderNamespace}/{parentResourcePath}/{resourceType}/{resourceName}providers/Microsoft.Authorization/policyAssignments": {
-      "get": {
-        "tags": [
-          "PolicyAssignments"
-        ],
-        "operationId": "PolicyAssignments_ListForResource",
-        "description": "Gets policy assignments of the resource.",
-        "parameters": [
-          {
-            "name": "resourceGroupName",
-            "in": "path",
-            "required": true,
-            "type": "string",
-            "description": "The name of the resource group."
-          },
-          {
-            "name": "resourceProviderNamespace",
-            "in": "path",
-            "required": true,
-            "type": "string",
-            "description": "The name of the resource provider."
-          },
-          {
-            "name": "parentResourcePath",
-            "in": "path",
-            "required": true,
-            "type": "string",
-            "description": "The parent resource path."
-          },
-          {
-            "name": "resourceType",
-            "in": "path",
-            "required": true,
-            "type": "string",
-            "description": "The resource type."
-          },
-          {
-            "name": "resourceName",
-            "in": "path",
-            "required": true,
-            "type": "string",
-            "description": "The resource name."
-          },
-          {
-            "name": "$filter",
-            "in": "query",
-            "required": false,
-            "type": "string",
-            "description": "The filter to apply on the operation.",
-            "x-ms-skip-url-encoding": true
-          },
-          {
-            "$ref": "#/parameters/ApiVersionParameter"
-          },
-          {
-            "$ref": "#/parameters/SubscriptionIdParameter"
-          }
-        ],
-        "responses": {
-          "200": {
-            "description": "",
-            "schema": {
-              "$ref": "#/definitions/PolicyAssignmentListResult"
-            }
-          }
-        },
-        "x-ms-pageable": {
-          "nextLinkName": null
-        }
-      }
-    },
-    "/subscriptions/{subscriptionId}/resourceGroups/{resourceGroupName}/providers/Microsoft.Authorization/policyAssignments": {
-      "get": {
-        "tags": [
-          "PolicyAssignments"
-        ],
-        "operationId": "PolicyAssignments_ListForResourceGroup",
-        "description": "Gets policy assignments of the resource group.",
-        "parameters": [
-          {
-            "name": "resourceGroupName",
-            "in": "path",
-            "required": true,
-            "type": "string",
-            "description": "Resource group name."
-          },
-          {
-            "name": "$filter",
-            "in": "query",
-            "required": false,
-            "type": "string",
-            "description": "The filter to apply on the operation.",
-            "x-ms-skip-url-encoding": true
-          },
-          {
-            "$ref": "#/parameters/ApiVersionParameter"
-          },
-          {
-            "$ref": "#/parameters/SubscriptionIdParameter"
-          }
-        ],
-        "responses": {
-          "200": {
-            "description": "",
-            "schema": {
-              "$ref": "#/definitions/PolicyAssignmentListResult"
-            }
-          }
-        },
-        "x-ms-pageable": {
-          "nextLinkName": "nextLink"
-        }
-      }
-    },
-    "/{scope}/providers/Microsoft.Authorization/policyAssignments/{policyAssignmentName}": {
-      "delete": {
-        "tags": [
-          "PolicyAssignments"
-        ],
-        "operationId": "PolicyAssignments_Delete",
-        "description": "Delete policy assignment.",
-        "parameters": [
-          {
-            "name": "scope",
-            "in": "path",
-            "required": true,
-            "type": "string",
-            "description": "Scope.",
-            "x-ms-skip-url-encoding": true
-          },
-          {
-            "name": "policyAssignmentName",
-            "in": "path",
-            "required": true,
-            "type": "string",
-            "description": "Policy assignment name."
-          },
-          {
-            "$ref": "#/parameters/ApiVersionParameter"
-          },
-          {
-            "$ref": "#/parameters/SubscriptionIdParameter"
-          }
-        ],
-        "responses": {
-          "200": {
-            "description": "",
-            "schema": {
-              "$ref": "#/definitions/PolicyAssignment"
-            }
-          }
-        }
-      },
-      "put": {
-        "tags": [
-          "PolicyAssignments"
-        ],
-        "operationId": "PolicyAssignments_Create",
-        "description": "Create policy assignment.",
-        "parameters": [
-          {
-            "name": "scope",
-            "in": "path",
-            "required": true,
-            "type": "string",
-            "description": "Scope.",
-            "x-ms-skip-url-encoding": true
-          },
-          {
-            "name": "policyAssignmentName",
-            "in": "path",
-            "required": true,
-            "type": "string",
-            "description": "Policy assignment name."
-=======
     "/subscriptions/{subscriptionId}/providers/Microsoft.Authorization/policydefinitions/{policyDefinitionName}": {
       "put": {
         "tags": [
@@ -1699,22 +1523,15 @@
             "required": true,
             "type": "string",
             "description": "The policy definition name."
->>>>>>> 627e0cf2
           },
           {
             "name": "parameters",
             "in": "body",
             "required": true,
             "schema": {
-<<<<<<< HEAD
-              "$ref": "#/definitions/PolicyAssignmentCreateParameters"
-            },
-            "description": "Policy assignment."
-=======
               "$ref": "#/definitions/PolicyDefinition"
             },
             "description": "The policy definition properties"
->>>>>>> 627e0cf2
           },
           {
             "$ref": "#/parameters/ApiVersionParameter"
@@ -1727,38 +1544,13 @@
           "201": {
             "description": "",
             "schema": {
-<<<<<<< HEAD
-              "$ref": "#/definitions/PolicyAssignment"
-=======
               "$ref": "#/definitions/PolicyDefinition"
->>>>>>> 627e0cf2
             }
           }
         }
       },
       "get": {
         "tags": [
-<<<<<<< HEAD
-          "PolicyAssignments"
-        ],
-        "operationId": "PolicyAssignments_Get",
-        "description": "Get single policy assignment.",
-        "parameters": [
-          {
-            "name": "scope",
-            "in": "path",
-            "required": true,
-            "type": "string",
-            "description": "Scope.",
-            "x-ms-skip-url-encoding": true
-          },
-          {
-            "name": "policyAssignmentName",
-            "in": "path",
-            "required": true,
-            "type": "string",
-            "description": "Policy assignment name."
-=======
           "PolicyDefinitions"
         ],
         "operationId": "PolicyDefinitions_Get",
@@ -1770,190 +1562,18 @@
             "required": true,
             "type": "string",
             "description": "The policy definition name."
->>>>>>> 627e0cf2
-          },
-          {
-            "$ref": "#/parameters/ApiVersionParameter"
-          },
-          {
-            "$ref": "#/parameters/SubscriptionIdParameter"
-          }
-        ],
-        "responses": {
-          "200": {
-            "description": "",
-            "schema": {
-<<<<<<< HEAD
-              "$ref": "#/definitions/PolicyAssignment"
-            }
-          }
-        }
-      }
-    },
-    "/{policyAssignmentId}": {
-      "delete": {
-        "tags": [
-          "PolicyAssignments"
-        ],
-        "operationId": "PolicyAssignments_DeleteById",
-        "description": "Delete policy assignment.",
-        "parameters": [
-          {
-            "name": "policyAssignmentId",
-            "in": "path",
-            "required": true,
-            "type": "string",
-            "description": "Policy assignment Id",
-            "x-ms-skip-url-encoding": true
-          },
-          {
-            "$ref": "#/parameters/ApiVersionParameter"
-          },
-          {
-            "$ref": "#/parameters/SubscriptionIdParameter"
-          }
-        ],
-        "responses": {
-          "200": {
-            "description": "",
-            "schema": {
-              "$ref": "#/definitions/PolicyAssignment"
-            }
-          }
-        }
-      },
-      "put": {
-        "tags": [
-          "PolicyAssignments"
-        ],
-        "operationId": "PolicyAssignments_CreateById",
-        "description": "Create policy assignment by Id.",
-        "parameters": [
-          {
-            "name": "policyAssignmentId",
-            "in": "path",
-            "required": true,
-            "type": "string",
-            "description": "Policy assignment Id",
-            "x-ms-skip-url-encoding": true
-          },
-          {
-            "name": "parameters",
-            "in": "body",
-            "required": true,
-            "schema": {
-              "$ref": "#/definitions/PolicyAssignmentCreateParameters"
-            },
-            "description": "Policy assignment."
-          },
-          {
-            "$ref": "#/parameters/ApiVersionParameter"
-          },
-          {
-            "$ref": "#/parameters/SubscriptionIdParameter"
-          }
-        ],
-        "responses": {
-          "201": {
-            "description": "",
-            "schema": {
-              "$ref": "#/definitions/PolicyAssignment"
-            }
-          }
-        }
-      },
-      "get": {
-        "tags": [
-          "PolicyAssignments"
-        ],
-        "operationId": "PolicyAssignments_GetById",
-        "description": "Get single policy assignment.",
-        "parameters": [
-          {
-            "name": "policyAssignmentId",
-            "in": "path",
-            "required": true,
-            "type": "string",
-            "description": "Policy assignment Id",
-            "x-ms-skip-url-encoding": true
-          },
-          {
-            "$ref": "#/parameters/ApiVersionParameter"
-          },
-          {
-            "$ref": "#/parameters/SubscriptionIdParameter"
-          }
-        ],
-        "responses": {
-          "200": {
-            "description": "",
-            "schema": {
-              "$ref": "#/definitions/PolicyAssignment"
-            }
-          }
-        }
-      }
-    },
-    "/subscriptions/{subscriptionId}/providers/Microsoft.Authorization/policyAssignments": {
-      "get": {
-        "tags": [
-          "PolicyAssignments"
-        ],
-        "operationId": "PolicyAssignments_List",
-        "description": "Gets policy assignments of the subscription.",
-        "parameters": [
-          {
-            "name": "$filter",
-            "in": "query",
-            "required": false,
-            "type": "string",
-            "description": "The filter to apply on the operation.",
-            "x-ms-skip-url-encoding": true
-          },
-          {
-            "$ref": "#/parameters/ApiVersionParameter"
-          },
-          {
-            "$ref": "#/parameters/SubscriptionIdParameter"
-          }
-        ],
-        "responses": {
-          "200": {
-            "description": "",
-            "schema": {
-              "$ref": "#/definitions/PolicyAssignmentListResult"
-            }
-          }
-        },
-        "x-ms-pageable": {
-          "nextLinkName": "nextLink"
-        }
-      }
-    },
-    "/{scope}/providers/Microsoft.Authorization/policyAssignments": {
-      "get": {
-        "tags": [
-          "PolicyAssignments"
-        ],
-        "operationId": "PolicyAssignments_ListForScope",
-        "description": "Gets policy assignments of the scope.",
-        "parameters": [
-          {
-            "name": "scope",
-            "in": "path",
-            "required": true,
-            "type": "string",
-            "description": "Scope.",
-            "x-ms-skip-url-encoding": true
-          },
-          {
-            "name": "$filter",
-            "in": "query",
-            "required": false,
-            "type": "string",
-            "description": "The filter to apply on the operation.",
-            "x-ms-skip-url-encoding": true
-=======
+          },
+          {
+            "$ref": "#/parameters/ApiVersionParameter"
+          },
+          {
+            "$ref": "#/parameters/SubscriptionIdParameter"
+          }
+        ],
+        "responses": {
+          "200": {
+            "description": "",
+            "schema": {
               "$ref": "#/definitions/PolicyDefinition"
             }
           }
@@ -1972,93 +1592,23 @@
             "required": true,
             "type": "string",
             "description": "The policy definition name."
->>>>>>> 627e0cf2
-          },
-          {
-            "$ref": "#/parameters/ApiVersionParameter"
-          },
-          {
-            "$ref": "#/parameters/SubscriptionIdParameter"
-          }
-        ],
-        "responses": {
-          "200": {
-<<<<<<< HEAD
-            "description": "",
-            "schema": {
-              "$ref": "#/definitions/PolicyAssignmentListResult"
-            }
-          }
-        },
-        "x-ms-pageable": {
-          "nextLinkName": "nextLink"
-=======
+          },
+          {
+            "$ref": "#/parameters/ApiVersionParameter"
+          },
+          {
+            "$ref": "#/parameters/SubscriptionIdParameter"
+          }
+        ],
+        "responses": {
+          "200": {
             "description": ""
           }
->>>>>>> 627e0cf2
         }
       }
     }
   },
   "definitions": {
-<<<<<<< HEAD
-    "PolicyAssignmentProperties": {
-      "properties": {
-        "scope": {
-          "type": "string",
-          "description": "Gets or sets the policy assignment scope."
-        },
-        "displayName": {
-          "type": "string",
-          "description": "Gets or sets the policy assignment display name."
-        },
-        "policyDefinitionId": {
-          "type": "string",
-          "description": "Gets or sets the policy definition Id."
-        }
-      },
-      "description": "Policy Assignment properties."
-    },
-    "PolicyAssignment": {
-      "properties": {
-        "properties": {
-          "$ref": "#/definitions/PolicyAssignmentProperties",
-          "description": "Gets or sets the policy assignment properties."
-        },
-        "name": {
-          "type": "string",
-          "description": "Gets or sets the policy assignment name."
-        }
-      },
-      "description": "Policy assignment.",
-      "x-ms-azure-resource": true
-    },
-    "PolicyAssignmentListResult": {
-      "properties": {
-        "value": {
-          "type": "array",
-          "items": {
-            "$ref": "#/definitions/PolicyAssignment"
-          },
-          "description": "Policy assignment list."
-        },
-        "nextLink": {
-          "type": "string",
-          "description": "Gets or sets the URL to get the next set of policy assignment results."
-        }
-      },
-      "description": "Policy assignment list operation result."
-    },
-    "PolicyAssignmentCreateParameters": {
-      "properties": {
-        "properties": {
-          "$ref": "#/definitions/PolicyAssignmentProperties",
-          "description": "Gets or sets policy assignment properties."
-        }
-      },
-      "description": "Policy assignment create parameters."
-    },
-=======
     "PolicyDefinitionProperties": {
       "properties": {
         "description": {
@@ -2090,7 +1640,6 @@
       "description": "Policy definition.",
       "x-ms-azure-resource": true
       },
->>>>>>> 627e0cf2
     "DeploymentExtendedFilter": {
       "properties": {
         "provisioningState": {
