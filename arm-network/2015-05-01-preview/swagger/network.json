{
  "swagger": "2.0",
  "info": {
    "title": "NetworkResourceProviderClient",
    "description": "The Windows Azure Network management API provides a RESTful set of web services that interact with Windows Azure Networks service to manage your network resrources. The API has entities that capture the relationship between an end user and the Windows Azure Networks service.",
    "version": "2015-05-01-preview"
  },
  "host": "management.azure.com",
  "schemes": [
    "https"
  ],
  "consumes": [
    "application/json",
    "text/json"
  ],
  "produces": [
    "application/json",
    "text/json"
  ],
  "paths": {
    "/subscriptions/{subscriptionId}/resourceGroups/{resourceGroupName}/providers/Microsoft.Network/applicationGateways/{applicationGatewayName}": {
      "delete": {
        "tags": [
          "ApplicationGateways"
        ],
        "operationId": "ApplicationGateways_Delete",
        "description": "The delete applicationgateway operation deletes the specified applicationgateway.",
        "parameters": [
          {
            "name": "resourceGroupName",
            "in": "path",
            "required": true,
            "type": "string",
            "description": "The name of the resource group."
          },
          {
            "name": "applicationGatewayName",
            "in": "path",
            "required": true,
            "type": "string",
            "description": "The name of the applicationgateway."
          },
          {
            "$ref": "#/parameters/ApiVersionParameter"
          },
          {
            "$ref": "#/parameters/SubscriptionIdParameter"
          }
        ],
        "responses": {
          "200": {
            "description": ""
          },
          "204": {
            "description": ""
          },
          "202": {
            "description": ""
          }
        },
        "x-ms-long-running-operation": true
      },
      "get": {
        "tags": [
          "ApplicationGateways"
        ],
        "operationId": "ApplicationGateways_Get",
        "description": "The Get applicationgateway operation retreives information about the specified applicationgateway.",
        "parameters": [
          {
            "name": "resourceGroupName",
            "in": "path",
            "required": true,
            "type": "string",
            "description": "The name of the resource group."
          },
          {
            "name": "applicationGatewayName",
            "in": "path",
            "required": true,
            "type": "string",
            "description": "The name of the applicationgateway."
          },
          {
            "$ref": "#/parameters/ApiVersionParameter"
          },
          {
            "$ref": "#/parameters/SubscriptionIdParameter"
          }
        ],
        "responses": {
          "200": {
            "description": "",
            "schema": {
              "$ref": "#/definitions/ApplicationGateway"
            }
          }
        }
      },
      "put": {
        "tags": [
          "ApplicationGateways"
        ],
        "operationId": "ApplicationGateways_CreateOrUpdate",
        "description": "The Put ApplicationGateway operation creates/updates a ApplicationGateway",
        "parameters": [
          {
            "name": "resourceGroupName",
            "in": "path",
            "required": true,
            "type": "string",
            "description": "The name of the resource group."
          },
          {
            "name": "applicationGatewayName",
            "in": "path",
            "required": true,
            "type": "string",
            "description": "The name of the ApplicationGateway."
          },
          {
            "name": "parameters",
            "in": "body",
            "required": true,
            "schema": {
              "$ref": "#/definitions/ApplicationGateway"
            },
            "description": "Parameters supplied to the create/delete ApplicationGateway operation"
          },
          {
            "$ref": "#/parameters/ApiVersionParameter"
          },
          {
            "$ref": "#/parameters/SubscriptionIdParameter"
          }
        ],
        "responses": {
          "201": {
            "description": "",
            "schema": {
              "$ref": "#/definitions/ApplicationGateway"
            }
          },
          "200": {
            "description": "",
            "schema": {
              "$ref": "#/definitions/ApplicationGateway"
            }
          }
        },
        "x-ms-long-running-operation": true
      }
    },
    "/subscriptions/{subscriptionId}/resourceGroups/{resourceGroupName}/providers/Microsoft.Network/applicationGateways": {
      "get": {
        "tags": [
          "ApplicationGateways"
        ],
        "operationId": "ApplicationGateways_List",
        "description": "The List ApplicationGateway opertion retrieves all the applicationgateways in a resource group.",
        "parameters": [
          {
            "name": "resourceGroupName",
            "in": "path",
            "required": true,
            "type": "string",
            "description": "The name of the resource group."
          },
          {
            "$ref": "#/parameters/ApiVersionParameter"
          },
          {
            "$ref": "#/parameters/SubscriptionIdParameter"
          }
        ],
        "responses": {
          "200": {
            "description": "",
            "schema": {
              "$ref": "#/definitions/ApplicationGatewayListResult"
            }
          }
        },
        "x-ms-pageable": {
          "nextLinkName": "nextLink"
        }
      }
    },
    "/subscriptions/{subscriptionId}/providers/Microsoft.Network/applicationGateways": {
      "get": {
        "tags": [
          "ApplicationGateways"
        ],
        "operationId": "ApplicationGateways_ListAll",
        "description": "The List applicationgateway opertion retrieves all the applicationgateways in a subscription.",
        "parameters": [
          {
            "$ref": "#/parameters/ApiVersionParameter"
          },
          {
            "$ref": "#/parameters/SubscriptionIdParameter"
          }
        ],
        "responses": {
          "200": {
            "description": "",
            "schema": {
              "$ref": "#/definitions/ApplicationGatewayListResult"
            }
          }
        },
        "x-ms-pageable": {
          "nextLinkName": "nextLink"
        }
      }
    },
    "/subscriptions/{subscriptionId}/resourceGroups/{resourceGroupName}/providers/Microsoft.Network/applicationGateways/{applicationGatewayName}/start": {
      "post": {
        "tags": [
          "ApplicationGateways"
        ],
        "operationId": "ApplicationGateways_Start",
        "description": "The Start ApplicationGateway operation starts application gatewayin the specified resource group through Network resource provider.",
        "parameters": [
          {
            "name": "resourceGroupName",
            "in": "path",
            "required": true,
            "type": "string",
            "description": "The name of the resource group."
          },
          {
            "name": "applicationGatewayName",
            "in": "path",
            "required": true,
            "type": "string",
            "description": "The name of the application gateway."
          },
          {
            "$ref": "#/parameters/ApiVersionParameter"
          },
          {
            "$ref": "#/parameters/SubscriptionIdParameter"
          }
        ],
        "responses": {
          "202": {
            "description": ""
          }
        },
        "x-ms-long-running-operation": true
      }
    },
    "/subscriptions/{subscriptionId}/resourceGroups/{resourceGroupName}/providers/Microsoft.Network/applicationGateways/{applicationGatewayName}/stop": {
      "post": {
        "tags": [
          "ApplicationGateways"
        ],
        "operationId": "ApplicationGateways_Stop",
        "description": "The STOP ApplicationGateway operation stops application gatewayin the specified resource group through Network resource provider.",
        "parameters": [
          {
            "name": "resourceGroupName",
            "in": "path",
            "required": true,
            "type": "string",
            "description": "The name of the resource group."
          },
          {
            "name": "applicationGatewayName",
            "in": "path",
            "required": true,
            "type": "string",
            "description": "The name of the application gateway."
          },
          {
            "$ref": "#/parameters/ApiVersionParameter"
          },
          {
            "$ref": "#/parameters/SubscriptionIdParameter"
          }
        ],
        "responses": {
          "200": {
            "description": ""
          },
          "202": {
            "description": ""
          }
        },
        "x-ms-long-running-operation": true
      }
    },
    "/subscriptions/{subscriptionId}/resourceGroups/{resourceGroupName}/providers/Microsoft.Network/expressRouteCircuits/{circuitName}/": {
      "delete": {
        "tags": [
          "ExpressRouteCircuits"
        ],
        "operationId": "ExpressRouteCircuits_Delete",
        "description": "The delete ExpressRouteCircuit operation deletes the specified ExpressRouteCircuit.",
        "parameters": [
          {
            "name": "resourceGroupName",
            "in": "path",
            "required": true,
            "type": "string",
            "description": "The name of the resource group."
          },
          {
            "name": "circuitName",
            "in": "path",
            "required": true,
            "type": "string",
            "description": "The name of the express route Circuit."
          },
          {
            "$ref": "#/parameters/ApiVersionParameter"
          },
          {
            "$ref": "#/parameters/SubscriptionIdParameter"
          }
        ],
        "responses": {
          "202": {
            "description": ""
          },
          "204": {
            "description": ""
          },
          "200": {
            "description": ""
          }
        },
        "x-ms-long-running-operation": true
      },
      "get": {
        "tags": [
          "ExpressRouteCircuits"
        ],
        "operationId": "ExpressRouteCircuits_Get",
        "description": "The Get ExpressRouteCircuit operation retreives information about the specified ExpressRouteCircuit.",
        "parameters": [
          {
            "name": "resourceGroupName",
            "in": "path",
            "required": true,
            "type": "string",
            "description": "The name of the resource group."
          },
          {
            "name": "circuitName",
            "in": "path",
            "required": true,
            "type": "string",
            "description": "The name of the circuit."
          },
          {
            "$ref": "#/parameters/ApiVersionParameter"
          },
          {
            "$ref": "#/parameters/SubscriptionIdParameter"
          }
        ],
        "responses": {
          "200": {
            "description": "",
            "schema": {
              "$ref": "#/definitions/ExpressRouteCircuit"
            }
          }
        }
      },
      "put": {
        "tags": [
          "ExpressRouteCircuits"
        ],
        "operationId": "ExpressRouteCircuits_CreateOrUpdate",
        "description": "The Put ExpressRouteCircuit operation creates/updates a ExpressRouteCircuit",
        "parameters": [
          {
            "name": "resourceGroupName",
            "in": "path",
            "required": true,
            "type": "string",
            "description": "The name of the resource group."
          },
          {
            "name": "circuitName",
            "in": "path",
            "required": true,
            "type": "string",
            "description": "The name of the circuit."
          },
          {
            "name": "parameters",
            "in": "body",
            "required": true,
            "schema": {
              "$ref": "#/definitions/ExpressRouteCircuit"
            },
            "description": "Parameters supplied to the create/delete ExpressRouteCircuit operation"
          },
          {
            "$ref": "#/parameters/ApiVersionParameter"
          },
          {
            "$ref": "#/parameters/SubscriptionIdParameter"
          }
        ],
        "responses": {
          "200": {
            "description": "",
            "schema": {
              "$ref": "#/definitions/ExpressRouteCircuit"
            }
          },
          "201": {
            "description": "",
            "schema": {
              "$ref": "#/definitions/ExpressRouteCircuit"
            }
          }
        },
        "x-ms-long-running-operation": true
      }
    },
    "/subscriptions/{subscriptionId}/resourceGroups/{resourceGroupName}/providers/Microsoft.Network/expressRouteCircuits/{circuitName}arpTable": {
      "get": {
        "tags": [
          "ExpressRouteCircuits"
        ],
        "operationId": "ExpressRouteCircuits_ListArpTable",
        "description": "The ListArpTable from ExpressRouteCircuit opertion retrieves the currently advertised arp table associated with the ExpressRouteCircuits in a resource group.",
        "parameters": [
          {
            "name": "resourceGroupName",
            "in": "path",
            "required": true,
            "type": "string",
            "description": "The name of the resource group."
          },
          {
            "name": "circuitName",
            "in": "path",
            "required": true,
            "type": "string",
            "description": "The name of the circuit."
          },
          {
            "$ref": "#/parameters/ApiVersionParameter"
          },
          {
            "$ref": "#/parameters/SubscriptionIdParameter"
          }
        ],
        "responses": {
          "200": {
            "description": "",
            "schema": {
              "$ref": "#/definitions/ExpressRouteCircuitsArpTableListResult"
            }
          }
        },
        "x-ms-pageable": {
          "nextLinkName": "nextLink"
        }
      }
    },
    "/subscriptions/{subscriptionId}/resourceGroups/{resourceGroupName}/providers/Microsoft.Network/expressRouteCircuits/{circuitName}routesTable": {
      "get": {
        "tags": [
          "ExpressRouteCircuits"
        ],
        "operationId": "ExpressRouteCircuits_ListRoutesTable",
        "description": "The ListRoutesTable from ExpressRouteCircuit opertion retrieves the currently advertised routes table associated with the ExpressRouteCircuits in a resource group.",
        "parameters": [
          {
            "name": "resourceGroupName",
            "in": "path",
            "required": true,
            "type": "string",
            "description": "The name of the resource group."
          },
          {
            "name": "circuitName",
            "in": "path",
            "required": true,
            "type": "string",
            "description": "The name of the circuit."
          },
          {
            "$ref": "#/parameters/ApiVersionParameter"
          },
          {
            "$ref": "#/parameters/SubscriptionIdParameter"
          }
        ],
        "responses": {
          "200": {
            "description": "",
            "schema": {
              "$ref": "#/definitions/ExpressRouteCircuitsRoutesTableListResult"
            }
          }
        },
        "x-ms-pageable": {
          "nextLinkName": "nextLink"
        }
      }
    },
    "/subscriptions/{subscriptionId}/resourceGroups/{resourceGroupName}/providers/Microsoft.Network/expressRouteCircuits/{circuitName}stats": {
      "get": {
        "tags": [
          "ExpressRouteCircuits"
        ],
        "operationId": "ExpressRouteCircuits_ListStats",
        "description": "The Liststats ExpressRouteCircuit opertion retrieves all the stats from a ExpressRouteCircuits in a resource group.",
        "parameters": [
          {
            "name": "resourceGroupName",
            "in": "path",
            "required": true,
            "type": "string",
            "description": "The name of the resource group."
          },
          {
            "name": "circuitName",
            "in": "path",
            "required": true,
            "type": "string",
            "description": "The name of the loadBalancer."
          },
          {
            "$ref": "#/parameters/ApiVersionParameter"
          },
          {
            "$ref": "#/parameters/SubscriptionIdParameter"
          }
        ],
        "responses": {
          "200": {
            "description": "",
            "schema": {
              "$ref": "#/definitions/ExpressRouteCircuitsStatsListResult"
            }
          }
        },
        "x-ms-pageable": {
          "nextLinkName": "nextLink"
        }
      }
    },
    "/subscriptions/{subscriptionId}/resourceGroups/{resourceGroupName}/providers/Microsoft.Network/expressRouteCircuits": {
      "get": {
        "tags": [
          "ExpressRouteCircuits"
        ],
        "operationId": "ExpressRouteCircuits_List",
        "description": "The List ExpressRouteCircuit opertion retrieves all the ExpressRouteCircuits in a resource group.",
        "parameters": [
          {
            "name": "resourceGroupName",
            "in": "path",
            "required": true,
            "type": "string",
            "description": "The name of the resource group."
          },
          {
            "$ref": "#/parameters/ApiVersionParameter"
          },
          {
            "$ref": "#/parameters/SubscriptionIdParameter"
          }
        ],
        "responses": {
          "200": {
            "description": "",
            "schema": {
              "$ref": "#/definitions/ExpressRouteCircuitListResult"
            }
          }
        },
        "x-ms-pageable": {
          "nextLinkName": "nextLink"
        }
      }
    },
    "/subscriptions/{subscriptionId}/providers/Microsoft.Network/expressRouteCircuits": {
      "get": {
        "tags": [
          "ExpressRouteCircuits"
        ],
        "operationId": "ExpressRouteCircuits_ListAll",
        "description": "The List ExpressRouteCircuit opertion retrieves all the ExpressRouteCircuits in a subscription.",
        "parameters": [
          {
            "$ref": "#/parameters/ApiVersionParameter"
          },
          {
            "$ref": "#/parameters/SubscriptionIdParameter"
          }
        ],
        "responses": {
          "200": {
            "description": "",
            "schema": {
              "$ref": "#/definitions/ExpressRouteCircuitListResult"
            }
          }
        },
        "x-ms-pageable": {
          "nextLinkName": "nextLink"
        }
      }
    },
    "/subscriptions/{subscriptionId}/providers/Microsoft.Network/expressRouteServiceProviders": {
      "get": {
        "tags": [
          "ExpressRouteServiceProviders"
        ],
        "operationId": "ExpressRouteServiceProviders_List",
        "description": "The List ExpressRouteServiceProvider opertion retrieves all the available ExpressRouteServiceProviders.",
        "parameters": [
          {
            "$ref": "#/parameters/ApiVersionParameter"
          },
          {
            "$ref": "#/parameters/SubscriptionIdParameter"
          }
        ],
        "responses": {
          "200": {
            "description": "",
            "schema": {
              "$ref": "#/definitions/ExpressRouteServiceProviderListResult"
            }
          }
        },
        "x-ms-pageable": {
          "nextLinkName": "nextLink"
        }
      }
    },
    "/subscriptions/{subscriptionId}/resourceGroups/{resourceGroupName}/providers/Microsoft.Network/expressRouteCircuits/{circuitName}/peerings/{peeringName}": {
      "delete": {
        "tags": [
          "ExpressRouteCircuitPeerings"
        ],
        "operationId": "ExpressRouteCircuitPeerings_Delete",
        "description": "The delete peering operation deletes the specified peering from the ExpressRouteCircuit.",
        "parameters": [
          {
            "name": "resourceGroupName",
            "in": "path",
            "required": true,
            "type": "string",
            "description": "The name of the resource group."
          },
          {
            "name": "circuitName",
            "in": "path",
            "required": true,
            "type": "string",
            "description": "The name of the express route circuit."
          },
          {
            "name": "peeringName",
            "in": "path",
            "required": true,
            "type": "string",
            "description": "The name of the peering."
          },
          {
            "$ref": "#/parameters/ApiVersionParameter"
          },
          {
            "$ref": "#/parameters/SubscriptionIdParameter"
          }
        ],
        "responses": {
          "204": {
            "description": ""
          },
          "202": {
            "description": ""
          },
          "200": {
            "description": ""
          }
        },
        "x-ms-long-running-operation": true
      },
      "get": {
        "tags": [
          "ExpressRouteCircuitPeerings"
        ],
        "operationId": "ExpressRouteCircuitPeerings_Get",
        "description": "The GET peering operation retrieves the specified authorization from the ExpressRouteCircuit.",
        "parameters": [
          {
            "name": "resourceGroupName",
            "in": "path",
            "required": true,
            "type": "string",
            "description": "The name of the resource group."
          },
          {
            "name": "circuitName",
            "in": "path",
            "required": true,
            "type": "string",
            "description": "The name of the express route circuit."
          },
          {
            "name": "peeringName",
            "in": "path",
            "required": true,
            "type": "string",
            "description": "The name of the peering."
          },
          {
            "$ref": "#/parameters/ApiVersionParameter"
          },
          {
            "$ref": "#/parameters/SubscriptionIdParameter"
          }
        ],
        "responses": {
          "200": {
            "description": "",
            "schema": {
              "$ref": "#/definitions/ExpressRouteCircuitPeering"
            }
          }
        }
      },
      "put": {
        "tags": [
          "ExpressRouteCircuitPeerings"
        ],
        "operationId": "ExpressRouteCircuitPeerings_CreateOrUpdate",
        "description": "The Put Pering operation creates/updates an peering in the specified ExpressRouteCircuits",
        "parameters": [
          {
            "name": "resourceGroupName",
            "in": "path",
            "required": true,
            "type": "string",
            "description": "The name of the resource group."
          },
          {
            "name": "circuitName",
            "in": "path",
            "required": true,
            "type": "string",
            "description": "The name of the express route circuit."
          },
          {
            "name": "peeringName",
            "in": "path",
            "required": true,
            "type": "string",
            "description": "The name of the peering."
          },
          {
            "name": "peeringParameters",
            "in": "body",
            "required": true,
            "schema": {
              "$ref": "#/definitions/ExpressRouteCircuitPeering"
            },
            "description": "Parameters supplied to the create/update ExpressRouteCircuit Peering operation"
          },
          {
            "$ref": "#/parameters/ApiVersionParameter"
          },
          {
            "$ref": "#/parameters/SubscriptionIdParameter"
          }
        ],
        "responses": {
          "201": {
            "description": "",
            "schema": {
              "$ref": "#/definitions/ExpressRouteCircuitPeering"
            }
          },
          "200": {
            "description": "",
            "schema": {
              "$ref": "#/definitions/ExpressRouteCircuitPeering"
            }
          }
        },
        "x-ms-long-running-operation": true
      }
    },
    "/subscriptions/{subscriptionId}/resourceGroups/{resourceGroupName}/providers/Microsoft.Network/expressRouteCircuits/{circuitName}/peerings": {
      "get": {
        "tags": [
          "ExpressRouteCircuitPeerings"
        ],
        "operationId": "ExpressRouteCircuitPeerings_List",
        "description": "The List peering operation retrieves all the peerings in an ExpressRouteCircuit.",
        "parameters": [
          {
            "name": "resourceGroupName",
            "in": "path",
            "required": true,
            "type": "string",
            "description": "The name of the resource group."
          },
          {
            "name": "circuitName",
            "in": "path",
            "required": true,
            "type": "string",
            "description": "The name of the curcuit."
          },
          {
            "$ref": "#/parameters/ApiVersionParameter"
          },
          {
            "$ref": "#/parameters/SubscriptionIdParameter"
          }
        ],
        "responses": {
          "200": {
            "description": "",
            "schema": {
              "$ref": "#/definitions/ExpressRouteCircuitPeeringListResult"
            }
          }
        },
        "x-ms-pageable": {
          "nextLinkName": "nextLink"
        }
      }
    },
    "/subscriptions/{subscriptionId}/resourceGroups/{resourceGroupName}/providers/Microsoft.Network/loadBalancers/{loadBalancerName}": {
      "delete": {
        "tags": [
          "LoadBalancers"
        ],
        "operationId": "LoadBalancers_Delete",
        "description": "The delete loadbalancer operation deletes the specified loadbalancer.",
        "parameters": [
          {
            "name": "resourceGroupName",
            "in": "path",
            "required": true,
            "type": "string",
            "description": "The name of the resource group."
          },
          {
            "name": "loadBalancerName",
            "in": "path",
            "required": true,
            "type": "string",
            "description": "The name of the loadBalancer."
          },
          {
            "$ref": "#/parameters/ApiVersionParameter"
          },
          {
            "$ref": "#/parameters/SubscriptionIdParameter"
          }
        ],
        "responses": {
          "204": {
            "description": ""
          },
          "202": {
            "description": ""
          },
          "200": {
            "description": ""
          }
        },
        "x-ms-long-running-operation": true
      },
      "get": {
        "tags": [
          "LoadBalancers"
        ],
        "operationId": "LoadBalancers_Get",
        "description": "The Get ntework interface operation retreives information about the specified network interface.",
        "parameters": [
          {
            "name": "resourceGroupName",
            "in": "path",
            "required": true,
            "type": "string",
            "description": "The name of the resource group."
          },
          {
            "name": "loadBalancerName",
            "in": "path",
            "required": true,
            "type": "string",
            "description": "The name of the loadBalancer."
          },
          {
            "$ref": "#/parameters/ApiVersionParameter"
          },
          {
            "$ref": "#/parameters/SubscriptionIdParameter"
          }
        ],
        "responses": {
          "200": {
            "description": "",
            "schema": {
              "$ref": "#/definitions/LoadBalancer"
            }
          }
        }
      },
      "put": {
        "tags": [
          "LoadBalancers"
        ],
        "operationId": "LoadBalancers_CreateOrUpdate",
        "description": "The Put LoadBalancer operation creates/updates a LoadBalancer",
        "parameters": [
          {
            "name": "resourceGroupName",
            "in": "path",
            "required": true,
            "type": "string",
            "description": "The name of the resource group."
          },
          {
            "name": "loadBalancerName",
            "in": "path",
            "required": true,
            "type": "string",
            "description": "The name of the loadBalancer."
          },
          {
            "name": "parameters",
            "in": "body",
            "required": true,
            "schema": {
              "$ref": "#/definitions/LoadBalancer"
            },
            "description": "Parameters supplied to the create/delete LoadBalancer operation"
          },
          {
            "$ref": "#/parameters/ApiVersionParameter"
          },
          {
            "$ref": "#/parameters/SubscriptionIdParameter"
          }
        ],
        "responses": {
          "200": {
            "description": "",
            "schema": {
              "$ref": "#/definitions/LoadBalancer"
            }
          },
          "201": {
            "description": "",
            "schema": {
              "$ref": "#/definitions/LoadBalancer"
            }
          }
        },
        "x-ms-long-running-operation": true
      }
    },
    "/subscriptions/{subscriptionId}/providers/Microsoft.Network/loadBalancers": {
      "get": {
        "tags": [
          "LoadBalancers"
        ],
        "operationId": "LoadBalancers_ListAll",
        "description": "The List loadBalancer opertion retrieves all the loadbalancers in a subscription.",
        "parameters": [
          {
            "$ref": "#/parameters/ApiVersionParameter"
          },
          {
            "$ref": "#/parameters/SubscriptionIdParameter"
          }
        ],
        "responses": {
          "200": {
            "description": "",
            "schema": {
              "$ref": "#/definitions/LoadBalancerListResult"
            }
          }
        },
        "x-ms-pageable": {
          "nextLinkName": "nextLink"
        }
      }
    },
    "/subscriptions/{subscriptionId}/resourceGroups/{resourceGroupName}/providers/Microsoft.Network/loadBalancers": {
      "get": {
        "tags": [
          "LoadBalancers"
        ],
        "operationId": "LoadBalancers_List",
        "description": "The List loadBalancer opertion retrieves all the loadbalancers in a resource group.",
        "parameters": [
          {
            "name": "resourceGroupName",
            "in": "path",
            "required": true,
            "type": "string",
            "description": "The name of the resource group."
          },
          {
            "$ref": "#/parameters/ApiVersionParameter"
          },
          {
            "$ref": "#/parameters/SubscriptionIdParameter"
          }
        ],
        "responses": {
          "200": {
            "description": "",
            "schema": {
              "$ref": "#/definitions/LoadBalancerListResult"
            }
          }
        },
        "x-ms-pageable": {
          "nextLinkName": "nextLink"
        }
      }
    },
    "/subscriptions/{subscriptionId}/resourceGroups/{resourceGroupName}/providers/Microsoft.Network/localNetworkGateways/{localNetworkGatewayName}": {
      "put": {
        "tags": [
          "LocalNetworkGateways"
        ],
        "operationId": "LocalNetworkGateways_CreateOrUpdate",
        "description": "The Put LocalNetworkGateway operation creates/updates a local network gateway in the specified resource group through Network resource provider.",
        "parameters": [
          {
            "name": "resourceGroupName",
            "in": "path",
            "required": true,
            "type": "string",
            "description": "The name of the resource group."
          },
          {
            "name": "localNetworkGatewayName",
            "in": "path",
            "required": true,
            "type": "string",
            "description": "The name of the local network gateway."
          },
          {
            "name": "parameters",
            "in": "body",
            "required": true,
            "schema": {
              "$ref": "#/definitions/LocalNetworkGateway"
            },
            "description": "Parameters supplied to the Begin Create or update Local Network Gateway operation through Network resource provider."
          },
          {
            "$ref": "#/parameters/ApiVersionParameter"
          },
          {
            "$ref": "#/parameters/SubscriptionIdParameter"
          }
        ],
        "responses": {
          "200": {
            "description": "",
            "schema": {
              "$ref": "#/definitions/LocalNetworkGateway"
            }
          },
          "201": {
            "description": "",
            "schema": {
              "$ref": "#/definitions/LocalNetworkGateway"
            }
          }
        },
        "x-ms-long-running-operation": true
      },
      "get": {
        "tags": [
          "LocalNetworkGateways"
        ],
        "operationId": "LocalNetworkGateways_Get",
        "description": "The Get LocalNetworkGateway operation retrieves information about the specified local network gateway through Network resource provider.",
        "parameters": [
          {
            "name": "resourceGroupName",
            "in": "path",
            "required": true,
            "type": "string",
            "description": "The name of the resource group."
          },
          {
            "name": "localNetworkGatewayName",
            "in": "path",
            "required": true,
            "type": "string",
            "description": "The name of the local network gateway."
          },
          {
            "$ref": "#/parameters/ApiVersionParameter"
          },
          {
            "$ref": "#/parameters/SubscriptionIdParameter"
          }
        ],
        "responses": {
          "200": {
            "description": "",
            "schema": {
              "$ref": "#/definitions/LocalNetworkGateway"
            }
          }
        }
      }
    },
    "/subscriptions/{subscriptionId}/resourceGroups/{resourceGroupName}/providers/Microsoft.Network/localNetworkGateways/{localNetworkGatewayName}/": {
      "delete": {
        "tags": [
          "LocalNetworkGateways"
        ],
        "operationId": "LocalNetworkGateways_Delete",
        "description": "The Delete LocalNetworkGateway operation deletes the specifed local network Gateway through Network resource provider.",
        "parameters": [
          {
            "name": "resourceGroupName",
            "in": "path",
            "required": true,
            "type": "string",
            "description": "The name of the resource group."
          },
          {
            "name": "localNetworkGatewayName",
            "in": "path",
            "required": true,
            "type": "string",
            "description": "The name of the local network gateway."
          },
          {
            "$ref": "#/parameters/ApiVersionParameter"
          },
          {
            "$ref": "#/parameters/SubscriptionIdParameter"
          }
        ],
        "responses": {
          "200": {
            "description": ""
          },
          "204": {
            "description": ""
          },
          "202": {
            "description": ""
          }
        },
        "x-ms-long-running-operation": true
      }
    },
    "/subscriptions/{subscriptionId}/resourceGroups/{resourceGroupName}/providers/Microsoft.Network/localNetworkGateways": {
      "get": {
        "tags": [
          "LocalNetworkGateways"
        ],
        "operationId": "LocalNetworkGateways_List",
        "description": "The List LocalNetworkGateways opertion retrieves all the local network gateways stored.",
        "parameters": [
          {
            "name": "resourceGroupName",
            "in": "path",
            "required": true,
            "type": "string",
            "description": "The name of the resource group."
          },
          {
            "$ref": "#/parameters/ApiVersionParameter"
          },
          {
            "$ref": "#/parameters/SubscriptionIdParameter"
          }
        ],
        "responses": {
          "200": {
            "description": "",
            "schema": {
              "$ref": "#/definitions/LocalNetworkGatewayListResult"
            }
          }
        },
        "x-ms-pageable": {
          "nextLinkName": "nextLink"
        }
      }
    },
    "/subscriptions/{subscriptionId}/resourceGroups/{resourceGroupName}/providers/Microsoft.Network/networkInterfaces/{networkInterfaceName}": {
      "delete": {
        "tags": [
          "NetworkInterfaces"
        ],
        "operationId": "NetworkInterfaces_Delete",
        "description": "The delete netwokInterface operation deletes the specified netwokInterface.",
        "parameters": [
          {
            "name": "resourceGroupName",
            "in": "path",
            "required": true,
            "type": "string",
            "description": "The name of the resource group."
          },
          {
            "name": "networkInterfaceName",
            "in": "path",
            "required": true,
            "type": "string",
            "description": "The name of the network interface."
          },
          {
            "$ref": "#/parameters/ApiVersionParameter"
          },
          {
            "$ref": "#/parameters/SubscriptionIdParameter"
          }
        ],
        "responses": {
          "202": {
            "description": ""
          },
          "204": {
            "description": ""
          },
          "200": {
            "description": ""
          }
        },
        "x-ms-long-running-operation": true
      },
      "get": {
        "tags": [
          "NetworkInterfaces"
        ],
        "operationId": "NetworkInterfaces_Get",
        "description": "The Get ntework interface operation retreives information about the specified network interface.",
        "parameters": [
          {
            "name": "resourceGroupName",
            "in": "path",
            "required": true,
            "type": "string",
            "description": "The name of the resource group."
          },
          {
            "name": "networkInterfaceName",
            "in": "path",
            "required": true,
            "type": "string",
            "description": "The name of the network interface."
          },
          {
            "$ref": "#/parameters/ApiVersionParameter"
          },
          {
            "$ref": "#/parameters/SubscriptionIdParameter"
          }
        ],
        "responses": {
          "200": {
            "description": "",
            "schema": {
              "$ref": "#/definitions/NetworkInterface"
            }
          }
        }
      },
      "put": {
        "tags": [
          "NetworkInterfaces"
        ],
        "operationId": "NetworkInterfaces_CreateOrUpdate",
        "description": "The Put NetworkInterface operation creates/updates a networkInterface",
        "parameters": [
          {
            "name": "resourceGroupName",
            "in": "path",
            "required": true,
            "type": "string",
            "description": "The name of the resource group."
          },
          {
            "name": "networkInterfaceName",
            "in": "path",
            "required": true,
            "type": "string",
            "description": "The name of the network interface."
          },
          {
            "name": "parameters",
            "in": "body",
            "required": true,
            "schema": {
              "$ref": "#/definitions/NetworkInterface"
            },
            "description": "Parameters supplied to the create/update NetworkInterface operation"
          },
          {
            "$ref": "#/parameters/ApiVersionParameter"
          },
          {
            "$ref": "#/parameters/SubscriptionIdParameter"
          }
        ],
        "responses": {
          "201": {
            "description": "",
            "schema": {
              "$ref": "#/definitions/NetworkInterface"
            }
          },
          "200": {
            "description": "",
            "schema": {
              "$ref": "#/definitions/NetworkInterface"
            }
          }
        },
        "x-ms-long-running-operation": true
      }
    },
    "/subscriptions/{subscriptionId}/resourceGroups/{resourceGroupName}/providers/microsoft.compute/virtualMachineScaleSets/{virtualMachineScaleSetName}/virtualMachines/{virtualmachineIndex}/networkInterfaces": {
      "get": {
        "tags": [
          "NetworkInterfaces"
        ],
        "operationId": "NetworkInterfaces_ListVirtualMachineScaleSetVMNetworkInterfaces",
        "description": "The list network interface operation retrieves information about all network interfaces in a virtual machine from a virtual machine scale set.",
        "parameters": [
          {
            "name": "resourceGroupName",
            "in": "path",
            "required": true,
            "type": "string",
            "description": "The name of the resource group."
          },
          {
            "name": "virtualMachineScaleSetName",
            "in": "path",
            "required": true,
            "type": "string",
            "description": "The name of the virtual machine scale set."
          },
          {
            "name": "virtualmachineIndex",
            "in": "path",
            "required": true,
            "type": "string",
            "description": "The virtual machine index."
          },
          {
            "$ref": "#/parameters/ApiVersionParameter"
          },
          {
            "$ref": "#/parameters/SubscriptionIdParameter"
          }
        ],
        "responses": {
          "200": {
            "description": "",
            "schema": {
              "$ref": "#/definitions/NetworkInterfaceListResult"
            }
          }
        },
        "x-ms-pageable": {
          "nextLinkName": "nextLink"
        }
      }
    },
    "/subscriptions/{subscriptionId}/resourceGroups/{resourceGroupName}/providers/microsoft.compute/virtualMachineScaleSets/{virtualMachineScaleSetName}/networkInterfaces": {
      "get": {
        "tags": [
          "NetworkInterfaces"
        ],
        "operationId": "NetworkInterfaces_ListVirtualMachineScaleSetNetworkInterfaces",
        "description": "The list network interface operation retrieves information about all network interfaces in a virtual machine scale set.",
        "parameters": [
          {
            "name": "resourceGroupName",
            "in": "path",
            "required": true,
            "type": "string",
            "description": "The name of the resource group."
          },
          {
            "name": "virtualMachineScaleSetName",
            "in": "path",
            "required": true,
            "type": "string",
            "description": "The name of the virtual machine scale set."
          },
          {
            "$ref": "#/parameters/ApiVersionParameter"
          },
          {
            "$ref": "#/parameters/SubscriptionIdParameter"
          }
        ],
        "responses": {
          "200": {
            "description": "",
            "schema": {
              "$ref": "#/definitions/NetworkInterfaceListResult"
            }
          }
        },
        "x-ms-pageable": {
          "nextLinkName": "nextLink"
        }
      }
    },
    "/subscriptions/{subscriptionId}/resourceGroups/{resourceGroupName}/providers/microsoft.compute/virtualMachineScaleSets/{virtualMachineScaleSetName}/virtualMachines/{virtualmachineIndex}/networkInterfaces/{networkInterfaceName}": {
      "get": {
        "tags": [
          "NetworkInterfaces"
        ],
        "operationId": "NetworkInterfaces_GetVirtualMachineScaleSetNetworkInterface",
        "description": "The Get ntework interface operation retreives information about the specified network interface in a virtual machine scale set.",
        "parameters": [
          {
            "name": "resourceGroupName",
            "in": "path",
            "required": true,
            "type": "string",
            "description": "The name of the resource group."
          },
          {
            "name": "virtualMachineScaleSetName",
            "in": "path",
            "required": true,
            "type": "string",
            "description": "The name of the virtual machine scale set."
          },
          {
            "name": "virtualmachineIndex",
            "in": "path",
            "required": true,
            "type": "string",
            "description": "The virtual machine index."
          },
          {
            "name": "networkInterfaceName",
            "in": "path",
            "required": true,
            "type": "string",
            "description": "The name of the network interface."
          },
          {
            "$ref": "#/parameters/ApiVersionParameter"
          },
          {
            "$ref": "#/parameters/SubscriptionIdParameter"
          }
        ],
        "responses": {
          "200": {
            "description": "",
            "schema": {
              "$ref": "#/definitions/NetworkInterface"
            }
          }
        }
      }
    },
    "/subscriptions/{subscriptionId}/providers/Microsoft.Network/networkInterfaces": {
      "get": {
        "tags": [
          "NetworkInterfaces"
        ],
        "operationId": "NetworkInterfaces_ListAll",
        "description": "The List networkInterfaces opertion retrieves all the networkInterfaces in a subscription.",
        "parameters": [
          {
            "$ref": "#/parameters/ApiVersionParameter"
          },
          {
            "$ref": "#/parameters/SubscriptionIdParameter"
          }
        ],
        "responses": {
          "200": {
            "description": "",
            "schema": {
              "$ref": "#/definitions/NetworkInterfaceListResult"
            }
          }
        },
        "x-ms-pageable": {
          "nextLinkName": "nextLink"
        }
      }
    },
    "/subscriptions/{subscriptionId}/resourceGroups/{resourceGroupName}/providers/Microsoft.Network/networkInterfaces": {
      "get": {
        "tags": [
          "NetworkInterfaces"
        ],
        "operationId": "NetworkInterfaces_List",
        "description": "The List networkInterfaces opertion retrieves all the networkInterfaces in a resource group.",
        "parameters": [
          {
            "name": "resourceGroupName",
            "in": "path",
            "required": true,
            "type": "string",
            "description": "The name of the resource group."
          },
          {
            "$ref": "#/parameters/ApiVersionParameter"
          },
          {
            "$ref": "#/parameters/SubscriptionIdParameter"
          }
        ],
        "responses": {
          "200": {
            "description": "",
            "schema": {
              "$ref": "#/definitions/NetworkInterfaceListResult"
            }
          }
        },
        "x-ms-pageable": {
          "nextLinkName": "nextLink"
        }
      }
    },
    "/subscriptions/{subscriptionId}/resourceGroups/{resourceGroupName}/providers/Microsoft.Network/routeTables/{routeTableName}": {
      "delete": {
        "tags": [
          "RouteTables"
        ],
        "operationId": "RouteTables_Delete",
        "description": "The Delete RouteTable operation deletes the specifed Route Table",
        "parameters": [
          {
            "name": "resourceGroupName",
            "in": "path",
            "required": true,
            "type": "string",
            "description": "The name of the resource group."
          },
          {
            "name": "routeTableName",
            "in": "path",
            "required": true,
            "type": "string",
            "description": "The name of the route table."
          },
          {
            "$ref": "#/parameters/ApiVersionParameter"
          },
          {
            "$ref": "#/parameters/SubscriptionIdParameter"
          }
        ],
        "responses": {
          "204": {
            "description": ""
          },
          "202": {
            "description": ""
          },
          "200": {
            "description": ""
          }
        },
        "x-ms-long-running-operation": true
      },
      "get": {
        "tags": [
          "RouteTables"
        ],
        "operationId": "RouteTables_Get",
        "description": "The Get RouteTables operation retrieves information about the specified route table.",
        "parameters": [
          {
            "name": "resourceGroupName",
            "in": "path",
            "required": true,
            "type": "string",
            "description": "The name of the resource group."
          },
          {
            "name": "routeTableName",
            "in": "path",
            "required": true,
            "type": "string",
            "description": "The name of the route table."
          },
          {
            "$ref": "#/parameters/ApiVersionParameter"
          },
          {
            "$ref": "#/parameters/SubscriptionIdParameter"
          }
        ],
        "responses": {
          "200": {
            "description": "",
            "schema": {
              "$ref": "#/definitions/RouteTable"
            }
          }
        }
      },
      "put": {
        "tags": [
          "RouteTables"
        ],
        "operationId": "RouteTables_CreateOrUpdate",
        "description": "The Put RouteTable operation creates/updates a route tablein the specified resource group.",
        "parameters": [
          {
            "name": "resourceGroupName",
            "in": "path",
            "required": true,
            "type": "string",
            "description": "The name of the resource group."
          },
          {
            "name": "routeTableName",
            "in": "path",
            "required": true,
            "type": "string",
            "description": "The name of the route table."
          },
          {
            "name": "parameters",
            "in": "body",
            "required": true,
            "schema": {
              "$ref": "#/definitions/RouteTable"
            },
            "description": "Parameters supplied to the create/update Route Table operation"
          },
          {
            "$ref": "#/parameters/ApiVersionParameter"
          },
          {
            "$ref": "#/parameters/SubscriptionIdParameter"
          }
        ],
        "responses": {
          "201": {
            "description": "",
            "schema": {
              "$ref": "#/definitions/RouteTable"
            }
          },
          "200": {
            "description": "",
            "schema": {
              "$ref": "#/definitions/RouteTable"
            }
          }
        },
        "x-ms-long-running-operation": true
      }
    },
    "/subscriptions/{subscriptionId}/resourceGroups/{resourceGroupName}/providers/Microsoft.Network/routeTables": {
      "get": {
        "tags": [
          "RouteTables"
        ],
        "operationId": "RouteTables_List",
        "description": "The list RouteTables returns all route tables in a resource group",
        "parameters": [
          {
            "name": "resourceGroupName",
            "in": "path",
            "required": true,
            "type": "string",
            "description": "The name of the resource group."
          },
          {
            "$ref": "#/parameters/ApiVersionParameter"
          },
          {
            "$ref": "#/parameters/SubscriptionIdParameter"
          }
        ],
        "responses": {
          "200": {
            "description": "",
            "schema": {
              "$ref": "#/definitions/RouteTableListResult"
            }
          }
        },
        "x-ms-pageable": {
          "nextLinkName": "nextLink"
        }
      }
    },
    "/subscriptions/{subscriptionId}/providers/Microsoft.Network/routeTables": {
      "get": {
        "tags": [
          "RouteTables"
        ],
        "operationId": "RouteTables_ListAll",
        "description": "The list RouteTables returns all route tables in a subscription",
        "parameters": [
          {
            "$ref": "#/parameters/ApiVersionParameter"
          },
          {
            "$ref": "#/parameters/SubscriptionIdParameter"
          }
        ],
        "responses": {
          "200": {
            "description": "",
            "schema": {
              "$ref": "#/definitions/RouteTableListResult"
            }
          }
        },
        "x-ms-pageable": {
          "nextLinkName": "nextLink"
        }
      }
    },
    "/subscriptions/{subscriptionId}/resourceGroups/{resourceGroupName}/providers/Microsoft.Network/networkSecurityGroups/{networkSecurityGroupName}": {
      "delete": {
        "tags": [
          "NetworkSecurityGroups"
        ],
        "operationId": "NetworkSecurityGroups_Delete",
        "description": "The Delete NetworkSecurityGroup operation deletes the specifed network security group",
        "parameters": [
          {
            "name": "resourceGroupName",
            "in": "path",
            "required": true,
            "type": "string",
            "description": "The name of the resource group."
          },
          {
            "name": "networkSecurityGroupName",
            "in": "path",
            "required": true,
            "type": "string",
            "description": "The name of the network security group."
          },
          {
            "$ref": "#/parameters/ApiVersionParameter"
          },
          {
            "$ref": "#/parameters/SubscriptionIdParameter"
          }
        ],
        "responses": {
          "204": {
            "description": ""
          },
          "202": {
            "description": ""
          },
          "200": {
            "description": ""
          }
        },
        "x-ms-long-running-operation": true
      },
      "get": {
        "tags": [
          "NetworkSecurityGroups"
        ],
        "operationId": "NetworkSecurityGroups_Get",
        "description": "The Get NetworkSecurityGroups operation retrieves information about the specified network security group.",
        "parameters": [
          {
            "name": "resourceGroupName",
            "in": "path",
            "required": true,
            "type": "string",
            "description": "The name of the resource group."
          },
          {
            "name": "networkSecurityGroupName",
            "in": "path",
            "required": true,
            "type": "string",
            "description": "The name of the network security group."
          },
          {
            "$ref": "#/parameters/ApiVersionParameter"
          },
          {
            "$ref": "#/parameters/SubscriptionIdParameter"
          }
        ],
        "responses": {
          "200": {
            "description": "",
            "schema": {
              "$ref": "#/definitions/NetworkSecurityGroup"
            }
          }
        }
      },
      "put": {
        "tags": [
          "NetworkSecurityGroups"
        ],
        "operationId": "NetworkSecurityGroups_CreateOrUpdate",
        "description": "The Put NetworkSecurityGroup operation creates/updates a network security groupin the specified resource group.",
        "parameters": [
          {
            "name": "resourceGroupName",
            "in": "path",
            "required": true,
            "type": "string",
            "description": "The name of the resource group."
          },
          {
            "name": "networkSecurityGroupName",
            "in": "path",
            "required": true,
            "type": "string",
            "description": "The name of the network security group."
          },
          {
            "name": "parameters",
            "in": "body",
            "required": true,
            "schema": {
              "$ref": "#/definitions/NetworkSecurityGroup"
            },
            "description": "Parameters supplied to the create/update Network Security Group operation"
          },
          {
            "$ref": "#/parameters/ApiVersionParameter"
          },
          {
            "$ref": "#/parameters/SubscriptionIdParameter"
          }
        ],
        "responses": {
          "201": {
            "description": "",
            "schema": {
              "$ref": "#/definitions/NetworkSecurityGroup"
            }
          },
          "200": {
            "description": "",
            "schema": {
              "$ref": "#/definitions/NetworkSecurityGroup"
            }
          }
        },
        "x-ms-long-running-operation": true
      }
    },
    "/subscriptions/{subscriptionId}/providers/Microsoft.Network/networkSecurityGroups": {
      "get": {
        "tags": [
          "NetworkSecurityGroups"
        ],
        "operationId": "NetworkSecurityGroups_ListAll",
        "description": "The list NetworkSecurityGroups returns all network security groups in a subscription",
        "parameters": [
          {
            "$ref": "#/parameters/ApiVersionParameter"
          },
          {
            "$ref": "#/parameters/SubscriptionIdParameter"
          }
        ],
        "responses": {
          "200": {
            "description": "",
            "schema": {
              "$ref": "#/definitions/NetworkSecurityGroupListResult"
            }
          }
        },
        "x-ms-pageable": {
          "nextLinkName": "nextLink"
        }
      }
    },
    "/subscriptions/{subscriptionId}/resourceGroups/{resourceGroupName}/providers/Microsoft.Network/networkSecurityGroups": {
      "get": {
        "tags": [
          "NetworkSecurityGroups"
        ],
        "operationId": "NetworkSecurityGroups_List",
        "description": "The list NetworkSecurityGroups returns all network security groups in a resource group",
        "parameters": [
          {
            "name": "resourceGroupName",
            "in": "path",
            "required": true,
            "type": "string",
            "description": "The name of the resource group."
          },
          {
            "$ref": "#/parameters/ApiVersionParameter"
          },
          {
            "$ref": "#/parameters/SubscriptionIdParameter"
          }
        ],
        "responses": {
          "200": {
            "description": "",
            "schema": {
              "$ref": "#/definitions/NetworkSecurityGroupListResult"
            }
          }
        },
        "x-ms-pageable": {
          "nextLinkName": "nextLink"
        }
      }
    },
    "/subscriptions/{subscriptionId}/resourceGroups/{resourceGroupName}/providers/Microsoft.Network/publicIPAddresses/{publicIpAddressName}/": {
      "delete": {
        "tags": [
          "PublicIpAddresses"
        ],
        "operationId": "PublicIpAddresses_Delete",
        "description": "The delete publicIpAddress operation deletes the specified publicIpAddress.",
        "parameters": [
          {
            "name": "resourceGroupName",
            "in": "path",
            "required": true,
            "type": "string",
            "description": "The name of the resource group."
          },
          {
            "name": "publicIpAddressName",
            "in": "path",
            "required": true,
            "type": "string",
            "description": "The name of the subnet."
          },
          {
            "$ref": "#/parameters/ApiVersionParameter"
          },
          {
            "$ref": "#/parameters/SubscriptionIdParameter"
          }
        ],
        "responses": {
          "200": {
            "description": ""
          },
          "202": {
            "description": ""
          },
          "204": {
            "description": ""
          }
        },
        "x-ms-long-running-operation": true
      },
      "get": {
        "tags": [
          "PublicIpAddresses"
        ],
        "operationId": "PublicIpAddresses_Get",
        "description": "The Get publicIpAddress operation retreives information about the specified pubicIpAddress",
        "parameters": [
          {
            "name": "resourceGroupName",
            "in": "path",
            "required": true,
            "type": "string",
            "description": "The name of the resource group."
          },
          {
            "name": "publicIpAddressName",
            "in": "path",
            "required": true,
            "type": "string",
            "description": "The name of the subnet."
          },
          {
            "$ref": "#/parameters/ApiVersionParameter"
          },
          {
            "$ref": "#/parameters/SubscriptionIdParameter"
          }
        ],
        "responses": {
          "200": {
            "description": "",
            "schema": {
              "$ref": "#/definitions/PublicIpAddress"
            }
          }
        }
      },
      "put": {
        "tags": [
          "PublicIpAddresses"
        ],
        "operationId": "PublicIpAddresses_CreateOrUpdate",
        "description": "The Put PublicIPAddress operation creates/updates a stable/dynamic PublicIP address",
        "parameters": [
          {
            "name": "resourceGroupName",
            "in": "path",
            "required": true,
            "type": "string",
            "description": "The name of the resource group."
          },
          {
            "name": "publicIpAddressName",
            "in": "path",
            "required": true,
            "type": "string",
            "description": "The name of the publicIpAddress."
          },
          {
            "name": "parameters",
            "in": "body",
            "required": true,
            "schema": {
              "$ref": "#/definitions/PublicIpAddress"
            },
            "description": "Parameters supplied to the create/update PublicIPAddress operation"
          },
          {
            "$ref": "#/parameters/ApiVersionParameter"
          },
          {
            "$ref": "#/parameters/SubscriptionIdParameter"
          }
        ],
        "responses": {
          "201": {
            "description": "",
            "schema": {
              "$ref": "#/definitions/PublicIpAddress"
            }
          },
          "200": {
            "description": "",
            "schema": {
              "$ref": "#/definitions/PublicIpAddress"
            }
          }
        },
        "x-ms-long-running-operation": true
      }
    },
    "/subscriptions/{subscriptionId}/providers/Microsoft.Network/publicIPAddresses": {
      "get": {
        "tags": [
          "PublicIpAddresses"
        ],
        "operationId": "PublicIpAddresses_ListAll",
        "description": "The List publicIpAddress opertion retrieves all the publicIpAddresses in a subscription.",
        "parameters": [
          {
            "$ref": "#/parameters/ApiVersionParameter"
          },
          {
            "$ref": "#/parameters/SubscriptionIdParameter"
          }
        ],
        "responses": {
          "200": {
            "description": "",
            "schema": {
              "$ref": "#/definitions/PublicIpAddressListResult"
            }
          }
        },
        "x-ms-pageable": {
          "nextLinkName": "nextLink"
        }
      }
    },
    "/subscriptions/{subscriptionId}/resourceGroups/{resourceGroupName}/providers/Microsoft.Network/publicIPAddresses": {
      "get": {
        "tags": [
          "PublicIpAddresses"
        ],
        "operationId": "PublicIpAddresses_List",
        "description": "The List publicIpAddress opertion retrieves all the publicIpAddresses in a resource group.",
        "parameters": [
          {
            "name": "resourceGroupName",
            "in": "path",
            "required": true,
            "type": "string",
            "description": "The name of the resource group."
          },
          {
            "$ref": "#/parameters/ApiVersionParameter"
          },
          {
            "$ref": "#/parameters/SubscriptionIdParameter"
          }
        ],
        "responses": {
          "200": {
            "description": "",
            "schema": {
              "$ref": "#/definitions/PublicIpAddressListResult"
            }
          }
        },
        "x-ms-pageable": {
          "nextLinkName": "nextLink"
        }
      }
    },
    "/subscriptions/{subscriptionId}/resourceGroups/{resourceGroupName}/providers/Microsoft.Network/routeTables/{routeTableName}/routes/{routeName}": {
      "delete": {
        "tags": [
          "Routes"
        ],
        "operationId": "Routes_Delete",
        "description": "The delete route operation deletes the specified route from a route table.",
        "parameters": [
          {
            "name": "resourceGroupName",
            "in": "path",
            "required": true,
            "type": "string",
            "description": "The name of the resource group."
          },
          {
            "name": "routeTableName",
            "in": "path",
            "required": true,
            "type": "string",
            "description": "The name of the route table."
          },
          {
            "name": "routeName",
            "in": "path",
            "required": true,
            "type": "string",
            "description": "The name of the route."
          },
          {
            "$ref": "#/parameters/ApiVersionParameter"
          },
          {
            "$ref": "#/parameters/SubscriptionIdParameter"
          }
        ],
        "responses": {
          "200": {
            "description": ""
          },
          "202": {
            "description": ""
          },
          "204": {
            "description": ""
          }
        },
        "x-ms-long-running-operation": true
      },
      "get": {
        "tags": [
          "Routes"
        ],
        "operationId": "Routes_Get",
        "description": "The Get route operation retreives information about the specified route from the route table.",
        "parameters": [
          {
            "name": "resourceGroupName",
            "in": "path",
            "required": true,
            "type": "string",
            "description": "The name of the resource group."
          },
          {
            "name": "routeTableName",
            "in": "path",
            "required": true,
            "type": "string",
            "description": "The name of the route table."
          },
          {
            "name": "routeName",
            "in": "path",
            "required": true,
            "type": "string",
            "description": "The name of the route."
          },
          {
            "$ref": "#/parameters/ApiVersionParameter"
          },
          {
            "$ref": "#/parameters/SubscriptionIdParameter"
          }
        ],
        "responses": {
          "200": {
            "description": "",
            "schema": {
              "$ref": "#/definitions/Route"
            }
          }
        }
      },
      "put": {
        "tags": [
          "Routes"
        ],
        "operationId": "Routes_CreateOrUpdate",
        "description": "The Put route operation creates/updates a route in the specified route table",
        "parameters": [
          {
            "name": "resourceGroupName",
            "in": "path",
            "required": true,
            "type": "string",
            "description": "The name of the resource group."
          },
          {
            "name": "routeTableName",
            "in": "path",
            "required": true,
            "type": "string",
            "description": "The name of the route table."
          },
          {
            "name": "routeName",
            "in": "path",
            "required": true,
            "type": "string",
            "description": "The name of the route."
          },
          {
            "name": "routeParameters",
            "in": "body",
            "required": true,
            "schema": {
              "$ref": "#/definitions/Route"
            },
            "description": "Parameters supplied to the create/update routeoperation"
          },
          {
            "$ref": "#/parameters/ApiVersionParameter"
          },
          {
            "$ref": "#/parameters/SubscriptionIdParameter"
          }
        ],
        "responses": {
          "200": {
            "description": "",
            "schema": {
              "$ref": "#/definitions/Route"
            }
          },
          "201": {
            "description": "",
            "schema": {
              "$ref": "#/definitions/Route"
            }
          }
        },
        "x-ms-long-running-operation": true
      }
    },
    "/subscriptions/{subscriptionId}/resourceGroups/{resourceGroupName}/providers/Microsoft.Network/routeTables/{routeTableName}/routes": {
      "get": {
        "tags": [
          "Routes"
        ],
        "operationId": "Routes_List",
        "description": "The List network security rule opertion retrieves all the routes in a route table.",
        "parameters": [
          {
            "name": "resourceGroupName",
            "in": "path",
            "required": true,
            "type": "string",
            "description": "The name of the resource group."
          },
          {
            "name": "routeTableName",
            "in": "path",
            "required": true,
            "type": "string",
            "description": "The name of the route table."
          },
          {
            "$ref": "#/parameters/ApiVersionParameter"
          },
          {
            "$ref": "#/parameters/SubscriptionIdParameter"
          }
        ],
        "responses": {
          "200": {
            "description": "",
            "schema": {
              "$ref": "#/definitions/RouteListResult"
            }
          }
        },
        "x-ms-pageable": {
          "nextLinkName": "nextLink"
        }
      }
    },
    "/subscriptions/{subscriptionId}/resourceGroups/{resourceGroupName}/providers/Microsoft.Network/networkSecurityGroups/{networkSecurityGroupName}/securityRules/{securityRuleName}": {
      "delete": {
        "tags": [
          "SecurityRules"
        ],
        "operationId": "SecurityRules_Delete",
        "description": "The delete network security rule operation deletes the specified network security rule.",
        "parameters": [
          {
            "name": "resourceGroupName",
            "in": "path",
            "required": true,
            "type": "string",
            "description": "The name of the resource group."
          },
          {
            "name": "networkSecurityGroupName",
            "in": "path",
            "required": true,
            "type": "string",
            "description": "The name of the network security group."
          },
          {
            "name": "securityRuleName",
            "in": "path",
            "required": true,
            "type": "string",
            "description": "The name of the security rule."
          },
          {
            "$ref": "#/parameters/ApiVersionParameter"
          },
          {
            "$ref": "#/parameters/SubscriptionIdParameter"
          }
        ],
        "responses": {
          "200": {
            "description": ""
          },
          "202": {
            "description": ""
          },
          "204": {
            "description": ""
          }
        },
        "x-ms-long-running-operation": true
      },
      "get": {
        "tags": [
          "SecurityRules"
        ],
        "operationId": "SecurityRules_Get",
        "description": "The Get NetworkSecurityRule operation retreives information about the specified network security rule.",
        "parameters": [
          {
            "name": "resourceGroupName",
            "in": "path",
            "required": true,
            "type": "string",
            "description": "The name of the resource group."
          },
          {
            "name": "networkSecurityGroupName",
            "in": "path",
            "required": true,
            "type": "string",
            "description": "The name of the network security group."
          },
          {
            "name": "securityRuleName",
            "in": "path",
            "required": true,
            "type": "string",
            "description": "The name of the security rule."
          },
          {
            "$ref": "#/parameters/ApiVersionParameter"
          },
          {
            "$ref": "#/parameters/SubscriptionIdParameter"
          }
        ],
        "responses": {
          "200": {
            "description": "",
            "schema": {
              "$ref": "#/definitions/SecurityRule"
            }
          }
        }
      },
      "put": {
        "tags": [
          "SecurityRules"
        ],
        "operationId": "SecurityRules_CreateOrUpdate",
        "description": "The Put network security rule operation creates/updates a security rule in the specified network security group",
        "parameters": [
          {
            "name": "resourceGroupName",
            "in": "path",
            "required": true,
            "type": "string",
            "description": "The name of the resource group."
          },
          {
            "name": "networkSecurityGroupName",
            "in": "path",
            "required": true,
            "type": "string",
            "description": "The name of the network security group."
          },
          {
            "name": "securityRuleName",
            "in": "path",
            "required": true,
            "type": "string",
            "description": "The name of the security rule."
          },
          {
            "name": "securityRuleParameters",
            "in": "body",
            "required": true,
            "schema": {
              "$ref": "#/definitions/SecurityRule"
            },
            "description": "Parameters supplied to the create/update network security rule operation"
          },
          {
            "$ref": "#/parameters/ApiVersionParameter"
          },
          {
            "$ref": "#/parameters/SubscriptionIdParameter"
          }
        ],
        "responses": {
          "200": {
            "description": "",
            "schema": {
              "$ref": "#/definitions/SecurityRule"
            }
          },
          "201": {
            "description": "",
            "schema": {
              "$ref": "#/definitions/SecurityRule"
            }
          }
        },
        "x-ms-long-running-operation": true
      }
    },
    "/subscriptions/{subscriptionId}/resourceGroups/{resourceGroupName}/providers/Microsoft.Network/networkSecurityGroups/{networkSecurityGroupName}/securityRules": {
      "get": {
        "tags": [
          "SecurityRules"
        ],
        "operationId": "SecurityRules_List",
        "description": "The List network security rule opertion retrieves all the security rules in a network security group.",
        "parameters": [
          {
            "name": "resourceGroupName",
            "in": "path",
            "required": true,
            "type": "string",
            "description": "The name of the resource group."
          },
          {
            "name": "networkSecurityGroupName",
            "in": "path",
            "required": true,
            "type": "string",
            "description": "The name of the network security group."
          },
          {
            "$ref": "#/parameters/ApiVersionParameter"
          },
          {
            "$ref": "#/parameters/SubscriptionIdParameter"
          }
        ],
        "responses": {
          "200": {
            "description": "",
            "schema": {
              "$ref": "#/definitions/SecurityRuleListResult"
            }
          }
        },
        "x-ms-pageable": {
          "nextLinkName": "nextLink"
        }
      }
    },
    "/subscriptions/{subscriptionId}/resourceGroups/{resourceGroupName}/providers/Microsoft.Network/expressRouteCircuits/{circuitName}/authorizations/{authorizationName}": {
      "delete": {
        "tags": [
          "ExpressRouteCircuitAuthorizations"
        ],
        "operationId": "ExpressRouteCircuitAuthorizations_Delete",
        "description": "The delete authorization operation deletes the specified authorization from the specified ExpressRouteCircuit.",
        "parameters": [
          {
            "name": "resourceGroupName",
            "in": "path",
            "required": true,
            "type": "string",
            "description": "The name of the resource group."
          },
          {
            "name": "circuitName",
            "in": "path",
            "required": true,
            "type": "string",
            "description": "The name of the express route circuit."
          },
          {
            "name": "authorizationName",
            "in": "path",
            "required": true,
            "type": "string",
            "description": "The name of the authorization."
          },
          {
            "$ref": "#/parameters/ApiVersionParameter"
          },
          {
            "$ref": "#/parameters/SubscriptionIdParameter"
          }
        ],
        "responses": {
          "204": {
            "description": ""
          },
          "202": {
            "description": ""
          },
          "200": {
            "description": ""
          }
        },
        "x-ms-long-running-operation": true
      },
      "get": {
        "tags": [
          "ExpressRouteCircuitAuthorizations"
        ],
        "operationId": "ExpressRouteCircuitAuthorizations_Get",
        "description": "The GET authorization operation retrieves the specified authorization from the specified ExpressRouteCircuit.",
        "parameters": [
          {
            "name": "resourceGroupName",
            "in": "path",
            "required": true,
            "type": "string",
            "description": "The name of the resource group."
          },
          {
            "name": "circuitName",
            "in": "path",
            "required": true,
            "type": "string",
            "description": "The name of the express route circuit."
          },
          {
            "name": "authorizationName",
            "in": "path",
            "required": true,
            "type": "string",
            "description": "The name of the authorization."
          },
          {
            "$ref": "#/parameters/ApiVersionParameter"
          },
          {
            "$ref": "#/parameters/SubscriptionIdParameter"
          }
        ],
        "responses": {
          "200": {
            "description": "",
            "schema": {
              "$ref": "#/definitions/ExpressRouteCircuitAuthorization"
            }
          }
        }
      },
      "put": {
        "tags": [
          "ExpressRouteCircuitAuthorizations"
        ],
        "operationId": "ExpressRouteCircuitAuthorizations_CreateOrUpdate",
        "description": "The Put Authorization operation creates/updates an authorization in thespecified ExpressRouteCircuits",
        "parameters": [
          {
            "name": "resourceGroupName",
            "in": "path",
            "required": true,
            "type": "string",
            "description": "The name of the resource group."
          },
          {
            "name": "circuitName",
            "in": "path",
            "required": true,
            "type": "string",
            "description": "The name of the express route circuit."
          },
          {
            "name": "authorizationName",
            "in": "path",
            "required": true,
            "type": "string",
            "description": "The name of the authorization."
          },
          {
            "name": "authorizationParameters",
            "in": "body",
            "required": true,
            "schema": {
              "$ref": "#/definitions/ExpressRouteCircuitAuthorization"
            },
            "description": "Parameters supplied to the create/update ExpressRouteCircuitAuthorization operation"
          },
          {
            "$ref": "#/parameters/ApiVersionParameter"
          },
          {
            "$ref": "#/parameters/SubscriptionIdParameter"
          }
        ],
        "responses": {
          "200": {
            "description": "",
            "schema": {
              "$ref": "#/definitions/ExpressRouteCircuitAuthorization"
            }
          },
          "201": {
            "description": "",
            "schema": {
              "$ref": "#/definitions/ExpressRouteCircuitAuthorization"
            }
          }
        },
        "x-ms-long-running-operation": true
      }
    },
    "/subscriptions/{subscriptionId}/resourceGroups/{resourceGroupName}/providers/Microsoft.Network/expressRouteCircuits/{circuitName}/authorizations": {
      "get": {
        "tags": [
          "ExpressRouteCircuitAuthorizations"
        ],
        "operationId": "ExpressRouteCircuitAuthorizations_List",
        "description": "The List authorization operation retrieves all the authorizations in an ExpressRouteCircuit.",
        "parameters": [
          {
            "name": "resourceGroupName",
            "in": "path",
            "required": true,
            "type": "string",
            "description": "The name of the resource group."
          },
          {
            "name": "circuitName",
            "in": "path",
            "required": true,
            "type": "string",
            "description": "The name of the curcuit."
          },
          {
            "$ref": "#/parameters/ApiVersionParameter"
          },
          {
            "$ref": "#/parameters/SubscriptionIdParameter"
          }
        ],
        "responses": {
          "200": {
            "description": "",
            "schema": {
              "$ref": "#/definitions/AuthorizationListResult"
            }
          }
        },
        "x-ms-pageable": {
          "nextLinkName": "nextLink"
        }
      }
    },
    "/subscriptions/{subscriptionId}/resourceGroups/{resourceGroupName}/providers/Microsoft.Network/virtualnetworks/{virtualNetworkName}/subnets/{subnetName}": {
      "delete": {
        "tags": [
          "Subnets"
        ],
        "operationId": "Subnets_Delete",
        "description": "The delete subnet operation deletes the specified subnet.",
        "parameters": [
          {
            "name": "resourceGroupName",
            "in": "path",
            "required": true,
            "type": "string",
            "description": "The name of the resource group."
          },
          {
            "name": "virtualNetworkName",
            "in": "path",
            "required": true,
            "type": "string",
            "description": "The name of the virtual network."
          },
          {
            "name": "subnetName",
            "in": "path",
            "required": true,
            "type": "string",
            "description": "The name of the subnet."
          },
          {
            "$ref": "#/parameters/ApiVersionParameter"
          },
          {
            "$ref": "#/parameters/SubscriptionIdParameter"
          }
        ],
        "responses": {
          "202": {
            "description": ""
          },
          "200": {
            "description": ""
          },
          "204": {
            "description": ""
          }
        },
        "x-ms-long-running-operation": true
      },
      "get": {
        "tags": [
          "Subnets"
        ],
        "operationId": "Subnets_Get",
        "description": "The Get subnet operation retreives information about the specified subnet.",
        "parameters": [
          {
            "name": "resourceGroupName",
            "in": "path",
            "required": true,
            "type": "string",
            "description": "The name of the resource group."
          },
          {
            "name": "virtualNetworkName",
            "in": "path",
            "required": true,
            "type": "string",
            "description": "The name of the virtual network."
          },
          {
            "name": "subnetName",
            "in": "path",
            "required": true,
            "type": "string",
            "description": "The name of the subnet."
          },
          {
            "$ref": "#/parameters/ApiVersionParameter"
          },
          {
            "$ref": "#/parameters/SubscriptionIdParameter"
          }
        ],
        "responses": {
          "200": {
            "description": "",
            "schema": {
              "$ref": "#/definitions/Subnet"
            }
          }
        }
      },
      "put": {
        "tags": [
          "Subnets"
        ],
        "operationId": "Subnets_CreateOrUpdate",
        "description": "The Put Subnet operation creates/updates a subnet in thespecified virtual network",
        "parameters": [
          {
            "name": "resourceGroupName",
            "in": "path",
            "required": true,
            "type": "string",
            "description": "The name of the resource group."
          },
          {
            "name": "virtualNetworkName",
            "in": "path",
            "required": true,
            "type": "string",
            "description": "The name of the virtual network."
          },
          {
            "name": "subnetName",
            "in": "path",
            "required": true,
            "type": "string",
            "description": "The name of the subnet."
          },
          {
            "name": "subnetParameters",
            "in": "body",
            "required": true,
            "schema": {
              "$ref": "#/definitions/Subnet"
            },
            "description": "Parameters supplied to the create/update Subnet operation"
          },
          {
            "$ref": "#/parameters/ApiVersionParameter"
          },
          {
            "$ref": "#/parameters/SubscriptionIdParameter"
          }
        ],
        "responses": {
          "200": {
            "description": "",
            "schema": {
              "$ref": "#/definitions/Subnet"
            }
          },
          "201": {
            "description": "",
            "schema": {
              "$ref": "#/definitions/Subnet"
            }
          }
        },
        "x-ms-long-running-operation": true
      }
    },
    "/subscriptions/{subscriptionId}/resourceGroups/{resourceGroupName}/providers/Microsoft.Network/virtualnetworks/{virtualNetworkName}/subnets": {
      "get": {
        "tags": [
          "Subnets"
        ],
        "operationId": "Subnets_List",
        "description": "The List subnets opertion retrieves all the subnets in a virtual network.",
        "parameters": [
          {
            "name": "resourceGroupName",
            "in": "path",
            "required": true,
            "type": "string",
            "description": "The name of the resource group."
          },
          {
            "name": "virtualNetworkName",
            "in": "path",
            "required": true,
            "type": "string",
            "description": "The name of the virtual network."
          },
          {
            "$ref": "#/parameters/ApiVersionParameter"
          },
          {
            "$ref": "#/parameters/SubscriptionIdParameter"
          }
        ],
        "responses": {
          "200": {
            "description": "",
            "schema": {
              "$ref": "#/definitions/SubnetListResult"
            }
          }
        },
        "x-ms-pageable": {
          "nextLinkName": "nextLink"
        }
      }
    },
    "/subscriptions/{subscriptionId}/providers/Microsoft.Network/locations/{location}/usages": {
      "get": {
        "tags": [
          "Usages"
        ],
        "operationId": "Usages_List",
        "description": "Lists compute usages for a subscription.",
        "parameters": [
          {
            "name": "location",
            "in": "path",
            "required": true,
            "type": "string",
            "description": "The location upon which resource usage is queried.",
            "pattern": "^[-\\w\\._]+$"
          },
          {
            "$ref": "#/parameters/ApiVersionParameter"
          },
          {
            "$ref": "#/parameters/SubscriptionIdParameter"
          }
        ],
        "responses": {
          "200": {
            "description": "",
            "schema": {
              "$ref": "#/definitions/UsagesListResult"
            }
          }
        },
        "x-ms-pageable": {
          "nextLinkName": null
        }
      }
    },
    "/subscriptions/{subscriptionId}/resourceGroups/{resourceGroupName}/providers/Microsoft.Network/connections/{virtualNetworkGatewayConnectionName}": {
      "put": {
        "tags": [
          "VirtualNetworkGatewayConnections"
        ],
        "operationId": "VirtualNetworkGatewayConnections_CreateOrUpdate",
        "description": "The Put VirtualNetworkGatewayConnection operation creates/updates a virtual network gateway connection in the specified resource group through Network resource provider.",
        "parameters": [
          {
            "name": "resourceGroupName",
            "in": "path",
            "required": true,
            "type": "string",
            "description": "The name of the resource group."
          },
          {
            "name": "virtualNetworkGatewayConnectionName",
            "in": "path",
            "required": true,
            "type": "string",
            "description": "The name of the virtual network gateway conenction."
          },
          {
            "name": "parameters",
            "in": "body",
            "required": true,
            "schema": {
              "$ref": "#/definitions/VirtualNetworkGatewayConnection"
            },
            "description": "Parameters supplied to the Begin Create or update Virtual Network Gateway connection operation through Network resource provider."
          },
          {
            "$ref": "#/parameters/ApiVersionParameter"
          },
          {
            "$ref": "#/parameters/SubscriptionIdParameter"
          }
        ],
        "responses": {
          "200": {
            "description": "",
            "schema": {
              "$ref": "#/definitions/VirtualNetworkGatewayConnection"
            }
          },
          "201": {
            "description": "",
            "schema": {
              "$ref": "#/definitions/VirtualNetworkGatewayConnection"
            }
          }
        },
        "x-ms-long-running-operation": true
      },
      "get": {
        "tags": [
          "VirtualNetworkGatewayConnections"
        ],
        "operationId": "VirtualNetworkGatewayConnections_Get",
        "description": "The Get VirtualNetworkGatewayConnection operation retrieves information about the specified virtual network gateway connection through Network resource provider.",
        "parameters": [
          {
            "name": "resourceGroupName",
            "in": "path",
            "required": true,
            "type": "string",
            "description": "The name of the resource group."
          },
          {
            "name": "virtualNetworkGatewayConnectionName",
            "in": "path",
            "required": true,
            "type": "string",
            "description": "The name of the virtual network gateway connection."
          },
          {
            "$ref": "#/parameters/ApiVersionParameter"
          },
          {
            "$ref": "#/parameters/SubscriptionIdParameter"
          }
        ],
        "responses": {
          "200": {
            "description": "",
            "schema": {
              "$ref": "#/definitions/VirtualNetworkGatewayConnection"
            }
          }
        }
      }
    },
    "/subscriptions/{subscriptionId}/resourceGroups/{resourceGroupName}/providers/Microsoft.Network/connections/{virtualNetworkGatewayConnectionName}/": {
      "delete": {
        "tags": [
          "VirtualNetworkGatewayConnections"
        ],
        "operationId": "VirtualNetworkGatewayConnections_Delete",
        "description": "The Delete VirtualNetworkGatewayConnection operation deletes the specifed virtual network Gateway connection through Network resource provider.",
        "parameters": [
          {
            "name": "resourceGroupName",
            "in": "path",
            "required": true,
            "type": "string",
            "description": "The name of the resource group."
          },
          {
            "name": "virtualNetworkGatewayConnectionName",
            "in": "path",
            "required": true,
            "type": "string",
            "description": "The name of the virtual network gateway connection."
          },
          {
            "$ref": "#/parameters/ApiVersionParameter"
          },
          {
            "$ref": "#/parameters/SubscriptionIdParameter"
          }
        ],
        "responses": {
          "204": {
            "description": ""
          },
          "202": {
            "description": ""
          },
          "200": {
            "description": ""
          }
        },
        "x-ms-long-running-operation": true
      }
    },
    "/subscriptions/{subscriptionId}/resourceGroups/{resourceGroupName}/providers/Microsoft.Network/connections/{connectionSharedKeyName}/sharedkey": {
      "get": {
        "tags": [
          "VirtualNetworkGatewayConnections"
        ],
        "operationId": "VirtualNetworkGatewayConnections_GetSharedKey",
        "description": "The Get VirtualNetworkGatewayConnectionSharedKey operation retrieves information about the specified virtual network gateway connection shared key through Network resource provider.",
        "parameters": [
          {
            "name": "resourceGroupName",
            "in": "path",
            "required": true,
            "type": "string",
            "description": "The name of the resource group."
          },
          {
            "name": "connectionSharedKeyName",
            "in": "path",
            "required": true,
            "type": "string",
            "description": "The virtual network gateway connection shared key name."
          },
          {
            "$ref": "#/parameters/ApiVersionParameter"
          },
          {
            "$ref": "#/parameters/SubscriptionIdParameter"
          }
        ],
        "responses": {
          "200": {
            "description": "",
            "schema": {
              "$ref": "#/definitions/ConnectionSharedKeyResult"
            }
          }
        }
      }
    },
    "/subscriptions/{subscriptionId}/resourceGroups/{resourceGroupName}/providers/Microsoft.Network/connections": {
      "get": {
        "tags": [
          "VirtualNetworkGatewayConnections"
        ],
        "operationId": "VirtualNetworkGatewayConnections_List",
        "description": "The List VirtualNetworkGatewayConnections operation retrieves all the virtual network gateways connections created.",
        "parameters": [
          {
            "name": "resourceGroupName",
            "in": "path",
            "required": true,
            "type": "string",
            "description": "The name of the resource group."
          },
          {
            "$ref": "#/parameters/ApiVersionParameter"
          },
          {
            "$ref": "#/parameters/SubscriptionIdParameter"
          }
        ],
        "responses": {
          "200": {
            "description": "",
            "schema": {
              "$ref": "#/definitions/VirtualNetworkGatewayConnectionListResult"
            }
          }
        },
        "x-ms-pageable": {
          "nextLinkName": "nextLink"
        }
      }
    },
    "/subscriptions/{subscriptionId}/resourceGroups/{resourceGroupName}/providers/Microsoft.Network/connections/{virtualNetworkGatewayConnectionName}/sharedkey/reset": {
      "post": {
        "tags": [
          "VirtualNetworkGatewayConnections"
        ],
        "operationId": "VirtualNetworkGatewayConnections_ResetSharedKey",
        "description": "The VirtualNetworkGatewayConnectionResetSharedKey operation resets the virtual network gateway connection shared key for passed virtual network gateway connection in the specified resource group through Network resource provider.",
        "parameters": [
          {
            "name": "resourceGroupName",
            "in": "path",
            "required": true,
            "type": "string",
            "description": "The name of the resource group."
          },
          {
            "name": "virtualNetworkGatewayConnectionName",
            "in": "path",
            "required": true,
            "type": "string",
            "description": "The virtual network gateway connection reset shared key Name."
          },
          {
            "name": "parameters",
            "in": "body",
            "required": true,
            "schema": {
              "$ref": "#/definitions/ConnectionResetSharedKey"
            },
            "description": "Parameters supplied to the Begin Reset Virtual Network Gateway connection shared key operation through Network resource provider."
          },
          {
            "$ref": "#/parameters/ApiVersionParameter"
          },
          {
            "$ref": "#/parameters/SubscriptionIdParameter"
          }
        ],
        "responses": {
          "202": {
            "description": ""
          },
          "200": {
            "description": "",
            "schema": {
              "$ref": "#/definitions/ConnectionResetSharedKey"
            }
          }
        },
        "x-ms-long-running-operation": true
      }
    },
    "/subscriptions/{subscriptionId}/resourceGroups/{resourceGroupName}/providers/Microsoft.Network/connections/{virtualNetworkGatewayConnectionName}/sharedkey": {
      "put": {
        "tags": [
          "VirtualNetworkGatewayConnections"
        ],
        "operationId": "VirtualNetworkGatewayConnections_SetSharedKey",
        "description": "The Put VirtualNetworkGatewayConnectionSharedKey operation sets the virtual network gateway connection shared key for passed virtual network gateway connection in the specified resource group through Network resource provider.",
        "parameters": [
          {
            "name": "resourceGroupName",
            "in": "path",
            "required": true,
            "type": "string",
            "description": "The name of the resource group."
          },
          {
            "name": "virtualNetworkGatewayConnectionName",
            "in": "path",
            "required": true,
            "type": "string",
            "description": "The virtual network gateway connection name."
          },
          {
            "name": "parameters",
            "in": "body",
            "required": true,
            "schema": {
              "$ref": "#/definitions/ConnectionSharedKey"
            },
            "description": "Parameters supplied to the Begin Set Virtual Network Gateway conection Shared key operation throughNetwork resource provider."
          },
          {
            "$ref": "#/parameters/ApiVersionParameter"
          },
          {
            "$ref": "#/parameters/SubscriptionIdParameter"
          }
        ],
        "responses": {
          "200": {
            "description": "",
            "schema": {
              "$ref": "#/definitions/ConnectionSharedKey"
            }
          },
          "201": {
            "description": "",
            "schema": {
              "$ref": "#/definitions/ConnectionSharedKey"
            }
          }
        },
        "x-ms-long-running-operation": true
      }
    },
    "/subscriptions/{subscriptionId}/resourceGroups/{resourceGroupName}/providers/Microsoft.Network/virtualnetworkgateways/{virtualNetworkGatewayName}": {
      "put": {
        "tags": [
          "VirtualNetworkGateways"
        ],
        "operationId": "VirtualNetworkGateways_CreateOrUpdate",
        "description": "The Put VirtualNetworkGateway operation creates/updates a virtual network gateway in the specified resource group through Network resource provider.",
        "parameters": [
          {
            "name": "resourceGroupName",
            "in": "path",
            "required": true,
            "type": "string",
            "description": "The name of the resource group."
          },
          {
            "name": "virtualNetworkGatewayName",
            "in": "path",
            "required": true,
            "type": "string",
            "description": "The name of the virtual network gateway."
          },
          {
            "name": "parameters",
            "in": "body",
            "required": true,
            "schema": {
              "$ref": "#/definitions/VirtualNetworkGateway"
            },
            "description": "Parameters supplied to the Begin Create or update Virtual Network Gateway operation through Network resource provider."
          },
          {
            "$ref": "#/parameters/ApiVersionParameter"
          },
          {
            "$ref": "#/parameters/SubscriptionIdParameter"
          }
        ],
        "responses": {
          "201": {
            "description": "",
            "schema": {
              "$ref": "#/definitions/VirtualNetworkGateway"
            }
          },
          "200": {
            "description": "",
            "schema": {
              "$ref": "#/definitions/VirtualNetworkGateway"
            }
          }
        },
        "x-ms-long-running-operation": true
      },
      "get": {
        "tags": [
          "VirtualNetworkGateways"
        ],
        "operationId": "VirtualNetworkGateways_Get",
        "description": "The Get VirtualNetworkGateway operation retrieves information about the specified virtual network gateway through Network resource provider.",
        "parameters": [
          {
            "name": "resourceGroupName",
            "in": "path",
            "required": true,
            "type": "string",
            "description": "The name of the resource group."
          },
          {
            "name": "virtualNetworkGatewayName",
            "in": "path",
            "required": true,
            "type": "string",
            "description": "The name of the virtual network gateway."
          },
          {
            "$ref": "#/parameters/ApiVersionParameter"
          },
          {
            "$ref": "#/parameters/SubscriptionIdParameter"
          }
        ],
        "responses": {
          "200": {
            "description": "",
            "schema": {
              "$ref": "#/definitions/VirtualNetworkGateway"
            }
          }
        }
      }
    },
    "/subscriptions/{subscriptionId}/resourceGroups/{resourceGroupName}/providers/Microsoft.Network/virtualNetworkGateways/{virtualNetworkGatewayName}/": {
      "delete": {
        "tags": [
          "VirtualNetworkGateways"
        ],
        "operationId": "VirtualNetworkGateways_Delete",
        "description": "The Delete VirtualNetworkGateway operation deletes the specifed virtual network Gateway through Network resource provider.",
        "parameters": [
          {
            "name": "resourceGroupName",
            "in": "path",
            "required": true,
            "type": "string",
            "description": "The name of the resource group."
          },
          {
            "name": "virtualNetworkGatewayName",
            "in": "path",
            "required": true,
            "type": "string",
            "description": "The name of the virtual network gateway."
          },
          {
            "$ref": "#/parameters/ApiVersionParameter"
          },
          {
            "$ref": "#/parameters/SubscriptionIdParameter"
          }
        ],
        "responses": {
          "200": {
            "description": ""
          },
          "202": {
            "description": ""
          },
          "204": {
            "description": ""
          }
        },
        "x-ms-long-running-operation": true
      }
    },
    "/subscriptions/{subscriptionId}/resourceGroups/{resourceGroupName}/providers/Microsoft.Network/virtualNetworkGateways": {
      "get": {
        "tags": [
          "VirtualNetworkGateways"
        ],
        "operationId": "VirtualNetworkGateways_List",
        "description": "The List VirtualNetworkGateways opertion retrieves all the virtual network gateways stored.",
        "parameters": [
          {
            "name": "resourceGroupName",
            "in": "path",
            "required": true,
            "type": "string",
            "description": "The name of the resource group."
          },
          {
            "$ref": "#/parameters/ApiVersionParameter"
          },
          {
            "$ref": "#/parameters/SubscriptionIdParameter"
          }
        ],
        "responses": {
          "200": {
            "description": "",
            "schema": {
              "$ref": "#/definitions/VirtualNetworkGatewayListResult"
            }
          }
        },
        "x-ms-pageable": {
          "nextLinkName": "nextLink"
        }
      }
    },
    "/subscriptions/{subscriptionId}/resourceGroups/{resourceGroupName}/providers/Microsoft.Network/virtualnetworkgateways/{virtualNetworkGatewayName}/reset": {
      "post": {
        "tags": [
          "VirtualNetworkGateways"
        ],
        "operationId": "VirtualNetworkGateways_Reset",
        "description": "The Reset VirtualNetworkGateway operation resets the primary of the virtual network gatewayin the specified resource group through Network resource provider.",
        "parameters": [
          {
            "name": "resourceGroupName",
            "in": "path",
            "required": true,
            "type": "string",
            "description": "The name of the resource group."
          },
          {
            "name": "virtualNetworkGatewayName",
            "in": "path",
            "required": true,
            "type": "string",
            "description": "The name of the virtual network gateway."
          },
          {
            "name": "parameters",
            "in": "body",
            "required": true,
            "schema": {
              "$ref": "#/definitions/VirtualNetworkGateway"
            },
            "description": "Parameters supplied to the Begin Reset Virtual Network Gateway operation through Network resource provider."
          },
          {
            "$ref": "#/parameters/ApiVersionParameter"
          },
          {
            "$ref": "#/parameters/SubscriptionIdParameter"
          }
        ],
        "responses": {
          "200": {
            "description": "",
            "schema": {
              "$ref": "#/definitions/VirtualNetworkGateway"
            }
          },
          "202": {
            "description": ""
          }
        },
        "x-ms-long-running-operation": true
      }
    },
    "/subscriptions/{subscriptionId}/resourceGroups/{resourceGroupName}/providers/Microsoft.Network/virtualnetworks/{virtualNetworkName}": {
      "delete": {
        "tags": [
          "VirtualNetworks"
        ],
        "operationId": "VirtualNetworks_Delete",
        "description": "The Delete VirtualNetwork operation deletes the specifed virtual network",
        "parameters": [
          {
            "name": "resourceGroupName",
            "in": "path",
            "required": true,
            "type": "string",
            "description": "The name of the resource group."
          },
          {
            "name": "virtualNetworkName",
            "in": "path",
            "required": true,
            "type": "string",
            "description": "The name of the virtual network."
          },
          {
            "$ref": "#/parameters/ApiVersionParameter"
          },
          {
            "$ref": "#/parameters/SubscriptionIdParameter"
          }
        ],
        "responses": {
          "200": {
            "description": ""
          },
          "204": {
            "description": ""
          },
          "202": {
            "description": ""
          }
        },
        "x-ms-long-running-operation": true
      },
      "get": {
        "tags": [
          "VirtualNetworks"
        ],
        "operationId": "VirtualNetworks_Get",
        "description": "The Get VirtualNetwork operation retrieves information about the specified virtual network.",
        "parameters": [
          {
            "name": "resourceGroupName",
            "in": "path",
            "required": true,
            "type": "string",
            "description": "The name of the resource group."
          },
          {
            "name": "virtualNetworkName",
            "in": "path",
            "required": true,
            "type": "string",
            "description": "The name of the virtual network."
          },
          {
            "$ref": "#/parameters/ApiVersionParameter"
          },
          {
            "$ref": "#/parameters/SubscriptionIdParameter"
          }
        ],
        "responses": {
          "200": {
            "description": "",
            "schema": {
              "$ref": "#/definitions/VirtualNetwork"
            }
          }
        }
      },
      "put": {
        "tags": [
          "VirtualNetworks"
        ],
        "operationId": "VirtualNetworks_CreateOrUpdate",
        "description": "The Put VirtualNetwork operation creates/updates a virtual network in the specified resource group.",
        "parameters": [
          {
            "name": "resourceGroupName",
            "in": "path",
            "required": true,
            "type": "string",
            "description": "The name of the resource group."
          },
          {
            "name": "virtualNetworkName",
            "in": "path",
            "required": true,
            "type": "string",
            "description": "The name of the virtual network."
          },
          {
            "name": "parameters",
            "in": "body",
            "required": true,
            "schema": {
              "$ref": "#/definitions/VirtualNetwork"
            },
            "description": "Parameters supplied to the create/update Virtual Network operation"
          },
          {
            "$ref": "#/parameters/ApiVersionParameter"
          },
          {
            "$ref": "#/parameters/SubscriptionIdParameter"
          }
        ],
        "responses": {
          "201": {
            "description": "",
            "schema": {
              "$ref": "#/definitions/VirtualNetwork"
            }
          },
          "200": {
            "description": "",
            "schema": {
              "$ref": "#/definitions/VirtualNetwork"
            }
          }
        },
        "x-ms-long-running-operation": true
      }
    },
    "/subscriptions/{subscriptionId}/providers/Microsoft.Network/virtualnetworks": {
      "get": {
        "tags": [
          "VirtualNetworks"
        ],
        "operationId": "VirtualNetworks_ListAll",
        "description": "The list VirtualNetwork returns all Virtual Networks in a subscription",
        "parameters": [
          {
            "$ref": "#/parameters/ApiVersionParameter"
          },
          {
            "$ref": "#/parameters/SubscriptionIdParameter"
          }
        ],
        "responses": {
          "200": {
            "description": "",
            "schema": {
              "$ref": "#/definitions/VirtualNetworkListResult"
            }
          }
        },
        "x-ms-pageable": {
          "nextLinkName": "nextLink"
        }
      }
    },
    "/subscriptions/{subscriptionId}/resourceGroups/{resourceGroupName}/providers/Microsoft.Network/virtualnetworks": {
      "get": {
        "tags": [
          "VirtualNetworks"
        ],
        "operationId": "VirtualNetworks_List",
        "description": "The list VirtualNetwork returns all Virtual Networks in a resource group",
        "parameters": [
          {
            "name": "resourceGroupName",
            "in": "path",
            "required": true,
            "type": "string",
            "description": "The name of the resource group."
          },
          {
            "$ref": "#/parameters/ApiVersionParameter"
          },
          {
            "$ref": "#/parameters/SubscriptionIdParameter"
          }
        ],
        "responses": {
          "200": {
            "description": "",
            "schema": {
              "$ref": "#/definitions/VirtualNetworkListResult"
            }
          }
        },
        "x-ms-pageable": {
          "nextLinkName": "nextLink"
        }
      }
    },
    "/subscriptions/{subscriptionId}/providers/Microsoft.Network/locations/{location}/CheckDnsNameAvailability": {
      "get": {
        "operationId": "CheckDnsNameAvailability",
        "description": "Checks whether a domain name in the cloudapp.net zone is available for use.",
        "parameters": [
          {
            "name": "location",
            "in": "path",
            "required": true,
            "type": "string",
            "description": "The location of the domain name"
          },
          {
            "name": "domainNameLabel",
            "in": "query",
            "required": false,
            "type": "string",
            "description": "The domain name to be verified. It must conform to the following regular expression: ^[a-z][a-z0-9-]{1,61}[a-z0-9]$."
          },
          {
            "$ref": "#/parameters/ApiVersionParameter"
          },
          {
            "$ref": "#/parameters/SubscriptionIdParameter"
          }
        ],
        "responses": {
          "200": {
            "description": "",
            "schema": {
              "$ref": "#/definitions/DnsNameAvailabilityResult"
            }
          }
        }
      }
    }
  },
  "definitions": {
    "ApplicationGatewaySku": {
      "properties": {
        "name": {
          "type": "string",
          "description": "Gets or sets name of application gateway SKU",
          "enum": [
            "Standard_Small",
            "Standard_Medium",
            "Standard_Large"
          ],
          "x-ms-enum": {
            "name": "ApplicationGatewaySkuName",
            "modelAsString": "True"
          }
        },
        "tier": {
          "type": "string",
          "description": "Gets or sets tier of application gateway",
          "enum": [
            "Standard"
          ],
          "x-ms-enum": {
            "name": "ApplicationGatewayTier",
            "modelAsString": "True"
          }
        },
        "capacity": {
          "type": "integer",
          "format": "int32",
          "description": "Gets or sets capacity (instance count) of application gateway"
        }
      },
      "description": "SKU of application gateway"
    },
    "ApplicationGatewayIPConfigurationPropertiesFormat": {
      "properties": {
        "subnet": {
          "$ref": "#/definitions/SubResource",
          "description": "Gets or sets the reference of the subnet resource.A subnet from where appliation gateway gets its private address "
        },
        "provisioningState": {
          "type": "string",
          "description": "Gets or sets Provisioning state of the application gateway subnet resource Updating/Deleting/Failed"
        }
      },
      "description": "Properties of IP configuration of application gateway"
    },
    "ApplicationGatewayIPConfiguration": {
      "properties": {
        "properties": {
          "$ref": "#/definitions/ApplicationGatewayIPConfigurationPropertiesFormat"
        },
        "name": {
          "type": "string",
          "description": "Gets name of the resource that is unique within a resource group. This name can be used to access the resource"
        },
        "etag": {
          "type": "string",
          "description": "A unique read-only string that changes whenever the resource is updated"
        }
      },
      "allOf": [
        {
          "$ref": "#/definitions/SubResource"
        }
      ],
      "description": "IP configuration of application gateway"
    },
    "ApplicationGatewaySslCertificatePropertiesFormat": {
      "properties": {
        "data": {
          "type": "string",
          "description": "Gets or sets the certificate data "
        },
        "password": {
          "type": "string",
          "description": "Gets or sets the certificate password "
        },
        "publicCertData": {
          "type": "string",
          "description": "Gets or sets the certificate public data "
        },
        "provisioningState": {
          "type": "string",
          "description": "Gets or sets Provisioning state of the ssl certificate resource Updating/Deleting/Failed"
        }
      },
      "description": "Properties of SSL certificates of application gateway"
    },
    "ApplicationGatewaySslCertificate": {
      "properties": {
        "properties": {
          "$ref": "#/definitions/ApplicationGatewaySslCertificatePropertiesFormat"
        },
        "name": {
          "type": "string",
          "description": "Gets name of the resource that is unique within a resource group. This name can be used to access the resource"
        },
        "etag": {
          "type": "string",
          "description": "A unique read-only string that changes whenever the resource is updated"
        }
      },
      "allOf": [
        {
          "$ref": "#/definitions/SubResource"
        }
      ],
      "description": "SSL certificates of application gateway"
    },
    "ApplicationGatewayFrontendIPConfigurationPropertiesFormat": {
      "properties": {
        "privateIPAddress": {
          "type": "string",
          "description": "Gets or sets the privateIPAddress of the Network Interface IP Configuration"
        },
        "privateIPAllocationMethod": {
          "type": "string",
          "description": "Gets or sets PrivateIP allocation method (Static/Dynamic)",
          "enum": [
            "Static",
            "Dynamic"
          ],
          "x-ms-enum": {
            "name": "IpAllocationMethod",
            "modelAsString": "True"
          }
        },
        "subnet": {
          "$ref": "#/definitions/SubResource",
          "description": "Gets or sets the reference of the subnet resource"
        },
        "publicIPAddress": {
          "$ref": "#/definitions/SubResource",
          "description": "Gets or sets the reference of the PublicIP resource"
        },
        "provisioningState": {
          "type": "string",
          "description": "Gets or sets Provisioning state of the PublicIP resource Updating/Deleting/Failed"
        }
      },
      "description": "Properties of Frontend IP configuration of application gateway"
    },
    "ApplicationGatewayFrontendIPConfiguration": {
      "properties": {
        "properties": {
          "$ref": "#/definitions/ApplicationGatewayFrontendIPConfigurationPropertiesFormat"
        },
        "name": {
          "type": "string",
          "description": "Gets name of the resource that is unique within a resource group. This name can be used to access the resource"
        },
        "etag": {
          "type": "string",
          "description": "A unique read-only string that changes whenever the resource is updated"
        }
      },
      "allOf": [
        {
          "$ref": "#/definitions/SubResource"
        }
      ],
      "description": "Frontend IP configuration of application gateway"
    },
    "ApplicationGatewayFrontendPortPropertiesFormat": {
      "properties": {
        "port": {
          "type": "integer",
          "format": "int32",
          "description": "Gets or sets the frontend port"
        },
        "provisioningState": {
          "type": "string",
          "description": "Gets or sets Provisioning state of the frontend port resource Updating/Deleting/Failed"
        }
      },
      "description": "Properties of Frontend Port of application gateway"
    },
    "ApplicationGatewayFrontendPort": {
      "properties": {
        "properties": {
          "$ref": "#/definitions/ApplicationGatewayFrontendPortPropertiesFormat"
        },
        "name": {
          "type": "string",
          "description": "Gets name of the resource that is unique within a resource group. This name can be used to access the resource"
        },
        "etag": {
          "type": "string",
          "description": "A unique read-only string that changes whenever the resource is updated"
        }
      },
      "allOf": [
        {
          "$ref": "#/definitions/SubResource"
        }
      ],
      "description": "Frontend Port of application gateway"
    },
    "ApplicationGatewayBackendAddress": {
      "properties": {
        "fqdn": {
          "type": "string",
          "description": "Gets or sets the dns name"
        },
        "ipAddress": {
          "type": "string",
          "description": "Gets or sets the ip address"
        }
      },
      "description": "Backend Address of application gateway"
    },
    "ApplicationGatewayBackendAddressPoolPropertiesFormat": {
      "properties": {
        "backendIPConfigurations": {
          "type": "array",
          "items": {
            "$ref": "#/definitions/SubResource"
          },
          "description": "Gets or sets backendIPConfiguration of application gateway "
        },
        "backendAddresses": {
          "type": "array",
          "items": {
            "$ref": "#/definitions/ApplicationGatewayBackendAddress"
          },
          "description": "Gets or sets the backend addresses"
        },
        "provisioningState": {
          "type": "string",
          "description": "Gets or sets Provisioning state of the backend address pool resource Updating/Deleting/Failed"
        }
      },
      "description": "Properties of Backend Address Pool of application gateway"
    },
    "ApplicationGatewayBackendAddressPool": {
      "properties": {
        "properties": {
          "$ref": "#/definitions/ApplicationGatewayBackendAddressPoolPropertiesFormat"
        },
        "name": {
          "type": "string",
          "description": "Gets name of the resource that is unique within a resource group. This name can be used to access the resource"
        },
        "etag": {
          "type": "string",
          "description": "A unique read-only string that changes whenever the resource is updated"
        }
      },
      "allOf": [
        {
          "$ref": "#/definitions/SubResource"
        }
      ],
      "description": "Backend Address Pool of application gateway"
    },
    "ApplicationGatewayBackendHttpSettingsPropertiesFormat": {
      "properties": {
        "port": {
          "type": "integer",
          "format": "int32",
          "description": "Gets or sets the port"
        },
        "protocol": {
          "type": "string",
          "description": "Gets or sets the protocol",
          "enum": [
            "Http",
            "Https"
          ],
          "x-ms-enum": {
            "name": "ApplicationGatewayProtocol",
            "modelAsString": "True"
          }
        },
        "cookieBasedAffinity": {
          "type": "string",
          "description": "Gets or sets the cookie affinity",
          "enum": [
            "Enabled",
            "Disabled"
          ],
          "x-ms-enum": {
            "name": "ApplicationGatewayCookieBasedAffinity",
            "modelAsString": "True"
          }
        },
        "provisioningState": {
          "type": "string",
          "description": "Gets or sets Provisioning state of the backend http settings resource Updating/Deleting/Failed"
        }
      },
      "description": "Properties of Backend address pool settings of application gateway"
    },
    "ApplicationGatewayBackendHttpSettings": {
      "properties": {
        "properties": {
          "$ref": "#/definitions/ApplicationGatewayBackendHttpSettingsPropertiesFormat"
        },
        "name": {
          "type": "string",
          "description": "Gets name of the resource that is unique within a resource group. This name can be used to access the resource"
        },
        "etag": {
          "type": "string",
          "description": "A unique read-only string that changes whenever the resource is updated"
        }
      },
      "allOf": [
        {
          "$ref": "#/definitions/SubResource"
        }
      ],
      "description": "Backend address pool settings of application gateway"
    },
    "ApplicationGatewayHttpListenerPropertiesFormat": {
      "properties": {
        "frontendIPConfiguration": {
          "$ref": "#/definitions/SubResource",
          "description": "Gets or sets frontend IP configuration resource of application gateway "
        },
        "frontendPort": {
          "$ref": "#/definitions/SubResource",
          "description": "Gets or sets frontend port resource of application gateway "
        },
        "protocol": {
          "type": "string",
          "description": "Gets or sets the protocol",
          "enum": [
            "Http",
            "Https"
          ],
          "x-ms-enum": {
            "name": "ApplicationGatewayProtocol",
            "modelAsString": "True"
          }
        },
        "sslCertificate": {
          "$ref": "#/definitions/SubResource",
          "description": "Gets or sets ssl certificate resource of application gateway "
        },
        "provisioningState": {
          "type": "string",
          "description": "Gets or sets Provisioning state of the http listener resource Updating/Deleting/Failed"
        }
      },
      "description": "Properties of Http listener of application gateway"
    },
    "ApplicationGatewayHttpListener": {
      "properties": {
        "properties": {
          "$ref": "#/definitions/ApplicationGatewayHttpListenerPropertiesFormat"
        },
        "name": {
          "type": "string",
          "description": "Gets name of the resource that is unique within a resource group. This name can be used to access the resource"
        },
        "etag": {
          "type": "string",
          "description": "A unique read-only string that changes whenever the resource is updated"
        }
      },
      "allOf": [
        {
          "$ref": "#/definitions/SubResource"
        }
      ],
      "description": "Http listener of application gateway"
    },
    "ApplicationGatewayRequestRoutingRulePropertiesFormat": {
      "properties": {
        "ruleType": {
          "type": "string",
          "description": "Gets or sets the rule type",
          "enum": [
            "Basic"
          ],
          "x-ms-enum": {
            "name": "ApplicationGatewayRequestRoutingRuleType",
            "modelAsString": "True"
          }
        },
        "backendAddressPool": {
          "$ref": "#/definitions/SubResource",
          "description": "Gets or sets backend address pool resource of application gateway "
        },
        "backendHttpSettings": {
          "$ref": "#/definitions/SubResource",
          "description": "Gets or sets frontend port resource of application gateway "
        },
        "httpListener": {
          "$ref": "#/definitions/SubResource",
          "description": "Gets or sets http listener resource of application gateway "
        },
        "provisioningState": {
          "type": "string",
          "description": "Gets or sets Provisioning state of the request routing rule resource Updating/Deleting/Failed"
        }
      },
      "description": "Properties of Request routing rule of application gateway"
    },
    "ApplicationGatewayRequestRoutingRule": {
      "properties": {
        "properties": {
          "$ref": "#/definitions/ApplicationGatewayRequestRoutingRulePropertiesFormat"
        },
        "name": {
          "type": "string",
          "description": "Gets name of the resource that is unique within a resource group. This name can be used to access the resource"
        },
        "etag": {
          "type": "string",
          "description": "A unique read-only string that changes whenever the resource is updated"
        }
      },
      "allOf": [
        {
          "$ref": "#/definitions/SubResource"
        }
      ],
      "description": "Request routing rule of application gateway"
    },
    "ApplicationGatewayPropertiesFormat": {
      "properties": {
        "sku": {
          "$ref": "#/definitions/ApplicationGatewaySku",
          "description": "Gets or sets sku of application gateway resource"
        },
        "operationalState": {
          "readOnly": true,
          "type": "string",
          "description": "Gets operational state of application gateway resource",
          "enum": [
            "Stopped",
            "Starting",
            "Running",
            "Stopping"
          ],
          "x-ms-enum": {
            "name": "ApplicationGatewayOperationalState",
            "modelAsString": "True"
          }
        },
        "gatewayIPConfigurations": {
          "type": "array",
          "items": {
            "$ref": "#/definitions/ApplicationGatewayIPConfiguration"
          },
          "description": "Gets or sets subnets of application gateway resource"
        },
        "sslCertificates": {
          "type": "array",
          "items": {
            "$ref": "#/definitions/ApplicationGatewaySslCertificate"
          },
          "description": "Gets or sets ssl certificates of application gateway resource"
        },
        "frontendIPConfigurations": {
          "type": "array",
          "items": {
            "$ref": "#/definitions/ApplicationGatewayFrontendIPConfiguration"
          },
          "description": "Gets or sets frontend IP addresses of application gateway resource"
        },
        "frontendPorts": {
          "type": "array",
          "items": {
            "$ref": "#/definitions/ApplicationGatewayFrontendPort"
          },
          "description": "Gets or sets frontend ports of application gateway resource"
        },
        "backendAddressPools": {
          "type": "array",
          "items": {
            "$ref": "#/definitions/ApplicationGatewayBackendAddressPool"
          },
          "description": "Gets or sets backend address pool of application gateway resource"
        },
        "backendHttpSettingsCollection": {
          "type": "array",
          "items": {
            "$ref": "#/definitions/ApplicationGatewayBackendHttpSettings"
          },
          "description": "Gets or sets backend http settings of application gateway resource"
        },
        "httpListeners": {
          "type": "array",
          "items": {
            "$ref": "#/definitions/ApplicationGatewayHttpListener"
          },
          "description": "Gets or sets HTTP listeners of application gateway resource"
        },
        "requestRoutingRules": {
          "type": "array",
          "items": {
            "$ref": "#/definitions/ApplicationGatewayRequestRoutingRule"
          },
          "description": "Gets or sets request routing rules of application gateway resource"
        },
        "resourceGuid": {
          "type": "string",
          "description": "Gets or sets resource guid property of the ApplicationGateway resource"
        },
        "provisioningState": {
          "type": "string",
          "description": "Gets or sets Provisioning state of the ApplicationGateway resource Updating/Deleting/Failed"
        }
      },
      "description": "Properties of Application Gateway"
    },
    "ApplicationGateway": {
      "properties": {
        "properties": {
          "$ref": "#/definitions/ApplicationGatewayPropertiesFormat"
        },
        "etag": {
          "type": "string",
          "description": "Gets a unique read-only string that changes whenever the resource is updated"
        }
      },
      "allOf": [
        {
          "$ref": "#/definitions/Resource"
        }
      ],
      "description": "ApplicationGateways resource"
    },
    "ApplicationGatewayListResult": {
      "properties": {
        "value": {
          "type": "array",
          "items": {
            "$ref": "#/definitions/ApplicationGateway"
          },
          "description": "Gets a list of ApplicationGateways in a resource group"
        },
        "nextLink": {
          "type": "string",
          "description": "Gets the URL to get the next set of results."
        }
      },
      "description": "Response for ListLoadBalancers Api service call"
    },
    "ExpressRouteCircuitSku": {
      "properties": {
        "name": {
          "type": "string",
          "description": "Gets or sets name of the sku."
        },
        "tier": {
          "type": "string",
          "description": "Gets or sets tier of the sku.",
          "enum": [
            "Standard",
            "Premium"
          ],
          "x-ms-enum": {
            "name": "ExpressRouteCircuitSkuTier",
            "modelAsString": "True"
          }
        },
        "family": {
          "type": "string",
          "description": "Gets or sets family of the sku.",
          "enum": [
            "UnlimitedData",
            "MeteredData"
          ],
          "x-ms-enum": {
            "name": "ExpressRouteCircuitSkuFamily",
            "modelAsString": "True"
          }
        }
      },
      "description": "Contains sku in an ExpressRouteCircuit"
    },
    "AuthorizationPropertiesFormat": {
      "properties": {
        "authorizationKey": {
          "type": "string",
          "description": "Gets or sets the authorization key"
        },
        "authorizationUseStatus": {
          "type": "string",
          "description": "Gets or sets AuthorizationUseStatus",
          "enum": [
            "Available",
            "InUse"
          ],
          "x-ms-enum": {
            "name": "AuthorizationUseStatus",
            "modelAsString": "True"
          }
        },
        "provisioningState": {
          "type": "string",
          "description": "Gets or sets Provisioning state of the PublicIP resource Updating/Deleting/Failed"
        }
      }
    },
    "ExpressRouteCircuitAuthorization": {
      "properties": {
        "properties": {
          "$ref": "#/definitions/AuthorizationPropertiesFormat"
        },
        "name": {
          "type": "string",
          "description": "Gets name of the resource that is unique within a resource group. This name can be used to access the resource"
        },
        "etag": {
          "type": "string",
          "description": "A unique read-only string that changes whenever the resource is updated"
        }
      },
      "allOf": [
        {
          "$ref": "#/definitions/SubResource"
        }
      ],
      "description": "Authorization in a ExpressRouteCircuit resource"
    },
    "ExpressRouteCircuitPeeringConfig": {
      "properties": {
        "advertisedPublicPrefixes": {
          "type": "array",
          "items": {
            "type": "string"
          },
          "description": "Gets or sets the reference of AdvertisedPublicPrefixes"
        },
        "advertisedPublicPrefixesState": {
          "type": "string",
          "description": "Gets or sets AdvertisedPublicPrefixState of the Peering resource ",
          "enum": [
            "NotConfigured",
            "Configuring",
            "Configured",
            "ValidationNeeded"
          ],
          "x-ms-enum": {
            "name": "ExpressRouteCircuitPeeringAdvertisedPublicPrefixState",
            "modelAsString": "True"
          }
        },
        "customerASN": {
          "type": "integer",
          "format": "int32",
          "description": "Gets or Sets CustomerAsn of the peering."
        },
        "routingRegistryName": {
          "type": "string",
          "description": "Gets or Sets RoutingRegistryName of the config."
        }
      },
      "description": "Specfies the peering config"
    },
    "ExpressRouteCircuitStats": {
      "properties": {
        "bytesIn": {
          "type": "integer",
          "format": "int32",
          "description": "Gets BytesIn of the peering."
        },
        "bytesOut": {
          "type": "integer",
          "format": "int32",
          "description": "Gets BytesOut of the peering."
        }
      },
      "description": "Contains Stats associated with the peering"
    },
    "ExpressRouteCircuitPeeringPropertiesFormat": {
      "properties": {
        "peeringType": {
          "type": "string",
          "description": "Gets or sets PeeringType",
          "enum": [
            "AzurePublicPeering",
            "AzurePrivatePeering",
            "MicrosoftPeering"
          ],
          "x-ms-enum": {
            "name": "ExpressRouteCircuitPeeringType",
            "modelAsString": "True"
          }
        },
        "state": {
          "type": "string",
          "description": "Gets or sets state of Peering",
          "enum": [
            "Disabled",
            "Enabled"
          ],
          "x-ms-enum": {
            "name": "ExpressRouteCircuitPeeringState",
            "modelAsString": "True"
          }
        },
        "azureASN": {
          "type": "integer",
          "format": "int32",
          "description": "Gets or sets the azure ASN"
        },
        "peerASN": {
          "type": "integer",
          "format": "int32",
          "description": "Gets or sets the peer ASN"
        },
        "primaryPeerAddressPrefix": {
          "type": "string",
          "description": "Gets or sets the primary address prefix"
        },
        "secondaryPeerAddressPrefix": {
          "type": "string",
          "description": "Gets or sets the secondary address prefix"
        },
        "primaryAzurePort": {
          "type": "string",
          "description": "Gets or sets the primary port"
        },
        "secondaryAzurePort": {
          "type": "string",
          "description": "Gets or sets the secondary port"
        },
        "sharedKey": {
          "type": "string",
          "description": "Gets or sets the shared key"
        },
        "vlanId": {
          "type": "integer",
          "format": "int32",
          "description": "Gets or sets the vlan id"
        },
        "microsoftPeeringConfig": {
          "$ref": "#/definitions/ExpressRouteCircuitPeeringConfig",
          "description": "Gets or sets the mircosoft peering config"
        },
        "stats": {
          "$ref": "#/definitions/ExpressRouteCircuitStats",
          "description": "Gets or peering stats"
        },
        "provisioningState": {
          "type": "string",
          "description": "Gets or sets Provisioning state of the PublicIP resource Updating/Deleting/Failed"
        }
      }
    },
    "ExpressRouteCircuitPeering": {
      "properties": {
        "properties": {
          "$ref": "#/definitions/ExpressRouteCircuitPeeringPropertiesFormat"
        },
        "name": {
          "type": "string",
          "description": "Gets name of the resource that is unique within a resource group. This name can be used to access the resource"
        },
        "etag": {
          "type": "string",
          "description": "A unique read-only string that changes whenever the resource is updated"
        }
      },
      "allOf": [
        {
          "$ref": "#/definitions/SubResource"
        }
      ],
      "description": "Peering in a ExpressRouteCircuit resource"
    },
    "ExpressRouteCircuitServiceProviderProperties": {
      "properties": {
        "serviceProviderName": {
          "type": "string",
          "description": "Gets or sets serviceProviderName."
        },
        "peeringLocation": {
          "type": "string",
          "description": "Gets or sets peering location."
        },
        "bandwidthInMbps": {
          "type": "integer",
          "format": "int32",
          "description": "Gets or sets BandwidthInMbps."
        }
      },
      "description": "Contains ServiceProviderProperties in an ExpressRouteCircuit"
    },
    "ExpressRouteCircuitPropertiesFormat": {
      "properties": {
        "circuitProvisioningState": {
          "type": "string",
          "description": "Gets or sets CircuitProvisioningState state of the resource "
        },
        "serviceProviderProvisioningState": {
          "type": "string",
          "description": "Gets or sets ServiceProviderProvisioningState state of the resource ",
          "enum": [
            "NotProvisioned",
            "Provisioning",
            "Provisioned",
            "Deprovisioning"
          ],
          "x-ms-enum": {
            "name": "ServiceProviderProvisioningState",
            "modelAsString": "True"
          }
        },
        "authorizations": {
          "type": "array",
          "items": {
            "$ref": "#/definitions/ExpressRouteCircuitAuthorization"
          },
          "description": "Gets or sets list of authorizations"
        },
        "peerings": {
          "type": "array",
          "items": {
            "$ref": "#/definitions/ExpressRouteCircuitPeering"
          },
          "description": "Gets or sets list of peerings"
        },
        "serviceKey": {
          "type": "string",
          "description": "Gets or sets ServiceKey"
        },
        "serviceProviderNotes": {
          "type": "string",
          "description": "Gets or sets ServiceProviderNotes"
        },
        "serviceProviderProperties": {
          "$ref": "#/definitions/ExpressRouteCircuitServiceProviderProperties",
          "description": "Gets or sets ServiceProviderProperties"
        },
        "provisioningState": {
          "type": "string",
          "description": "Gets or sets Provisioning state of the PublicIP resource Updating/Deleting/Failed"
        }
      },
      "description": "Properties of ExpressRouteCircuit"
    },
    "ExpressRouteCircuit": {
      "properties": {
        "sku": {
          "$ref": "#/definitions/ExpressRouteCircuitSku",
          "description": "Gets or sets sku"
        },
        "properties": {
          "$ref": "#/definitions/ExpressRouteCircuitPropertiesFormat"
        },
        "etag": {
          "type": "string",
          "description": "Gets a unique read-only string that changes whenever the resource is updated"
        }
      },
      "allOf": [
        {
          "$ref": "#/definitions/Resource"
        }
      ],
      "description": "ExpressRouteCircuit resource"
    },
    "ExpressRouteCircuitArpTable": {
      "properties": {
        "ipAddress": {
          "type": "string",
          "description": "Gets ipAddress."
        },
        "macAddress": {
          "type": "string",
          "description": "Gets macAddress."
        }
      },
      "description": "The arp table associated with the ExpressRouteCircuit"
    },
    "ExpressRouteCircuitsArpTableListResult": {
      "properties": {
        "value": {
          "type": "array",
          "items": {
            "$ref": "#/definitions/ExpressRouteCircuitArpTable"
          },
          "description": "Gets List of ArpTable"
        },
        "nextLink": {
          "type": "string",
          "description": "Gets the URL to get the next set of results."
        }
      },
      "description": "Response for ListArpTable associated with the Express Route Circuits Api"
    },
    "ExpressRouteCircuitRoutesTable": {
      "properties": {
        "addressPrefix": {
          "type": "string",
          "description": "Gets AddressPrefix."
        },
        "nextHopType": {
          "type": "string",
          "description": "Gets NextHopType.",
          "enum": [
            "VirtualNetworkGateway",
            "VnetLocal",
            "Internet",
            "VirtualAppliance",
            "None"
          ],
          "x-ms-enum": {
            "name": "RouteNextHopType",
            "modelAsString": "True"
          }
        },
        "nextHopIP": {
          "type": "string",
          "description": "Gets NextHopIP."
        },
        "asPath": {
          "type": "string",
          "description": "Gets AsPath."
        }
      },
      "required": [
        "nextHopType"
      ],
      "description": "The routes table associated with the ExpressRouteCircuit"
    },
    "ExpressRouteCircuitsRoutesTableListResult": {
      "properties": {
        "value": {
          "type": "array",
          "items": {
            "$ref": "#/definitions/ExpressRouteCircuitRoutesTable"
          },
          "description": "Gets List of RoutesTable"
        },
        "nextLink": {
          "type": "string",
          "description": "Gets the URL to get the next set of results."
        }
      },
      "description": "Response for ListRoutesTable associated with the Express Route Circuits Api"
    },
    "ExpressRouteCircuitsStatsListResult": {
      "properties": {
        "value": {
          "type": "array",
          "items": {
            "$ref": "#/definitions/ExpressRouteCircuitStats"
          },
          "description": "Gets List of Stats"
        },
        "nextLink": {
          "type": "string",
          "description": "Gets the URL to get the next set of results."
        }
      },
      "description": "Response for ListStats from Express Route Circuits Api service call"
    },
    "ExpressRouteCircuitListResult": {
      "properties": {
        "value": {
          "type": "array",
          "items": {
            "$ref": "#/definitions/ExpressRouteCircuit"
          },
          "description": "Gets a list of ExpressRouteCircuits in a resource group"
        },
        "nextLink": {
          "type": "string",
          "description": "Gets the URL to get the next set of results."
        }
      },
      "description": "Response for ListExpressRouteCircuit Api service call"
    },
    "ExpressRouteServiceProviderBandwidthsOffered": {
      "properties": {
        "offerName": {
          "type": "string",
          "description": "Gets the OfferName"
        },
        "valueInMbps": {
          "type": "integer",
          "format": "int32",
          "description": "Gets the ValueInMbps."
        }
      },
      "description": "Contains Bandwidths offered in ExpressRouteServiceProviders"
    },
    "ExpressRouteServiceProviderPropertiesFormat": {
      "properties": {
        "peeringLocations": {
          "type": "array",
          "items": {
            "type": "string"
          },
          "description": "Gets or list of peering locations"
        },
        "bandwidthsOffered": {
          "type": "array",
          "items": {
            "$ref": "#/definitions/ExpressRouteServiceProviderBandwidthsOffered"
          },
          "description": "Gets or bandwidths offered"
        },
        "provisioningState": {
          "type": "string",
          "description": "Gets or sets Provisioning state of the resource "
        }
      },
      "description": "Properties of ExpressRouteServiceProvider"
    },
    "ExpressRouteServiceProvider": {
      "properties": {
        "id": {
          "type": "string",
          "description": "Gets or sets the ID of the resource."
        },
        "name": {
          "type": "string",
          "description": "Gets or sets the name of the resource."
        },
        "type": {
          "type": "string",
          "description": "Gets or sets the type of the resource."
        },
        "properties": {
          "$ref": "#/definitions/ExpressRouteServiceProviderPropertiesFormat"
        }
      },
      "description": "ExpressRouteResourceProvider object"
    },
    "ExpressRouteServiceProviderListResult": {
      "properties": {
        "value": {
          "type": "array",
          "items": {
            "$ref": "#/definitions/ExpressRouteServiceProvider"
          },
          "description": "Gets List of ExpressRouteResourceProvider"
        },
        "nextLink": {
          "type": "string",
          "description": "Gets the URL to get the next set of results."
        }
      },
      "description": "Response for ListExpressRouteServiceProvider Api service call"
    },
    "ExpressRouteCircuitPeeringListResult": {
      "properties": {
        "value": {
          "type": "array",
          "items": {
            "$ref": "#/definitions/ExpressRouteCircuitPeering"
          },
          "description": "Gets the peerings in an express route circuit"
        },
        "nextLink": {
          "type": "string",
          "description": "Gets the URL to get the next set of results."
        }
      },
      "description": "Response for ListPeering Api service callRetrieves all Peerings that belongs to an ExpressRouteCircuit"
    },
    "FrontendIpConfigurationPropertiesFormat": {
      "properties": {
        "privateIPAddress": {
          "type": "string",
          "description": "Gets or sets the IP address of the Load Balancer.This is only specified if a specific private IP address shall be allocated from the subnet specified in subnetRef"
        },
        "privateIPAllocationMethod": {
          "type": "string",
          "description": "Gets or sets PrivateIP allocation method (Static/Dynamic)",
          "enum": [
            "Static",
            "Dynamic"
          ],
          "x-ms-enum": {
            "name": "IpAllocationMethod",
            "modelAsString": "True"
          }
        },
        "subnet": {
          "$ref": "#/definitions/SubResource",
          "description": "Gets or sets the reference of the subnet resource.A subnet from wher the load balancer gets its private frontend address "
        },
        "publicIPAddress": {
          "$ref": "#/definitions/SubResource",
          "description": "Gets or sets the reference of the PublicIP resource"
        },
        "inboundNatRules": {
          "type": "array",
          "items": {
            "$ref": "#/definitions/SubResource"
          },
          "description": "Read only.Inbound rules URIs that use this frontend IP"
        },
        "inboundNatPools": {
          "type": "array",
          "items": {
            "$ref": "#/definitions/SubResource"
          },
          "description": "Read only.Inbound pools URIs that use this frontend IP"
        },
        "outboundNatRules": {
          "type": "array",
          "items": {
            "$ref": "#/definitions/SubResource"
          },
          "description": "Read only.Outbound rules URIs that use this frontend IP"
        },
        "loadBalancingRules": {
          "type": "array",
          "items": {
            "$ref": "#/definitions/SubResource"
          },
          "description": "Gets Load Balancing rules URIs that use this frontend IP"
        },
        "provisioningState": {
          "type": "string",
          "description": "Gets or sets Provisioning state of the PublicIP resource Updating/Deleting/Failed"
        }
      },
      "description": "Properties of Frontend IP Configuration of the load balancer"
    },
    "FrontendIpConfiguration": {
      "properties": {
        "properties": {
          "$ref": "#/definitions/FrontendIpConfigurationPropertiesFormat"
        },
        "name": {
          "type": "string",
          "description": "Gets name of the resource that is unique within a resource group. This name can be used to access the resource"
        },
        "etag": {
          "type": "string",
          "description": "A unique read-only string that changes whenever the resource is updated"
        }
      },
      "allOf": [
        {
          "$ref": "#/definitions/SubResource"
        }
      ],
      "description": "Frontend IP address of the load balancer"
    },
    "BackendAddressPoolPropertiesFormat": {
      "properties": {
        "backendIPConfigurations": {
          "type": "array",
          "items": {
            "$ref": "#/definitions/SubResource"
          },
          "description": "Gets collection of references to IPs defined in NICs"
        },
        "loadBalancingRules": {
          "type": "array",
          "items": {
            "$ref": "#/definitions/SubResource"
          },
          "description": "Gets Load Balancing rules that use this Backend Address Pool"
        },
        "outboundNatRule": {
          "$ref": "#/definitions/SubResource",
          "description": "Gets outbound rules that use this Backend Address Pool"
        },
        "provisioningState": {
          "type": "string",
          "description": "Provisioning state of the PublicIP resource Updating/Deleting/Failed"
        }
      },
      "description": "Properties of BackendAddressPool"
    },
    "BackendAddressPool": {
      "properties": {
        "properties": {
          "$ref": "#/definitions/BackendAddressPoolPropertiesFormat"
        },
        "name": {
          "type": "string",
          "description": "Gets name of the resource that is unique within a resource group. This name can be used to access the resource"
        },
        "etag": {
          "type": "string",
          "description": "A unique read-only string that changes whenever the resource is updated"
        }
      },
      "allOf": [
        {
          "$ref": "#/definitions/SubResource"
        }
      ],
      "description": "Pool of backend IP addresseses"
    },
    "LoadBalancingRulePropertiesFormat": {
      "properties": {
        "frontendIPConfiguration": {
          "$ref": "#/definitions/SubResource",
          "description": "Gets or sets a reference to frontend IP Addresses"
        },
        "backendAddressPool": {
          "$ref": "#/definitions/SubResource",
          "description": "Gets or sets  a reference to a pool of DIPs. Inbound traffic is randomly load balanced across IPs in the backend IPs"
        },
        "probe": {
          "$ref": "#/definitions/SubResource",
          "description": "Gets or sets the reference of the load balancer probe used by the Load Balancing rule."
        },
        "protocol": {
          "type": "string",
          "description": "Gets or sets the transport protocol for the external endpoint. Possible values are Udp or Tcp",
          "enum": [
            "Udp",
            "Tcp"
          ],
          "x-ms-enum": {
            "name": "TransportProtocol",
            "modelAsString": "True"
          }
        },
        "loadDistribution": {
          "type": "string",
          "description": "Gets or sets the load distribution policy for this rule",
          "enum": [
            "Default",
            "SourceIP",
            "SourceIPProtocol"
          ],
          "x-ms-enum": {
            "name": "LoadDistribution",
            "modelAsString": "True"
          }
        },
        "frontendPort": {
          "type": "integer",
          "format": "int32",
          "description": "Gets or sets the port for the external endpoint. You can specify any port number you choose, but the port numbers specified for each role in the service must be unique. Possible values range between 1 and 65535, inclusive"
        },
        "backendPort": {
          "type": "integer",
          "format": "int32",
          "description": "Gets or sets a port used for internal connections on the endpoint. The localPort attribute maps the eternal port of the endpoint to an internal port on a role. This is useful in scenarios where a role must communicate to an internal compotnent on a port that is different from the one that is exposed externally. If not specified, the value of localPort is the same as the port attribute. Set the value of localPort to '*' to automatically assign an unallocated port that is discoverable using the runtime API"
        },
        "idleTimeoutInMinutes": {
          "type": "integer",
          "format": "int32",
          "description": "Gets or sets the timeout for the Tcp idle connection. The value can be set between 4 and 30 minutes. The default value is 4 minutes. This emlement is only used when the protocol is set to Tcp"
        },
        "enableFloatingIP": {
          "type": "boolean",
          "description": "Configures a virtual machine's endpoint for the floating IP capability required to configure a SQL AlwaysOn availability Group. This setting is required when using the SQL Always ON availability Groups in SQL server. This setting can't be changed after you create the endpoint"
        },
        "provisioningState": {
          "type": "string",
          "description": "Gets or sets Provisioning state of the PublicIP resource Updating/Deleting/Failed"
        }
      },
      "required": [
        "backendAddressPool",
        "protocol",
        "frontendPort",
        "enableFloatingIP"
      ],
      "description": "Properties of the load balancer"
    },
    "LoadBalancingRule": {
      "properties": {
        "properties": {
          "$ref": "#/definitions/LoadBalancingRulePropertiesFormat"
        },
        "name": {
          "type": "string",
          "description": "Gets name of the resource that is unique within a resource group. This name can be used to access the resource"
        },
        "etag": {
          "type": "string",
          "description": "A unique read-only string that changes whenever the resource is updated"
        }
      },
      "allOf": [
        {
          "$ref": "#/definitions/SubResource"
        }
      ],
      "description": "Rules of the load balancer"
    },
    "ProbePropertiesFormat": {
      "properties": {
        "loadBalancingRules": {
          "type": "array",
          "items": {
            "$ref": "#/definitions/SubResource"
          },
          "description": "Gets Load balancer rules that use this probe"
        },
        "protocol": {
          "type": "string",
          "description": "Gets or sets the protocol of the end point. Possible values are http pr Tcp. If Tcp is specified, a received ACK is required for the probe to be successful. If http is specified,a 200 OK response from the specifies URI is required for the probe to be successful",
          "enum": [
            "Http",
            "Tcp"
          ],
          "x-ms-enum": {
            "name": "ProbeProtocol",
            "modelAsString": "True"
          }
        },
        "port": {
          "type": "integer",
          "format": "int32",
          "description": "Gets or sets Port for communicating the probe. Possible values range from 1 to 65535, inclusive."
        },
        "intervalInSeconds": {
          "type": "integer",
          "format": "int32",
          "description": "Gets or sets the interval, in seconds, for how frequently to probe the endpoint for health status. Typically, the interval is slightly less than half the allocated timeout period (in seconds) which allows two full probes before taking the instance out of rotation. The default value is 15, the minimum value is 5"
        },
        "numberOfProbes": {
          "type": "integer",
          "format": "int32",
          "description": "Gets or sets the number of probes where if no response, will result in stopping further traffic from being delivered to the endpoint. This values allows endponints to be taken out of rotation faster or slower than the typical times used in Azure. "
        },
        "requestPath": {
          "type": "string",
          "description": "Gets or sets the URI used for requesting health status from the VM. Path is required if a protocol is set to http. Otherwise, it is not allowed. There is no default value"
        },
        "provisioningState": {
          "type": "string",
          "description": "Gets or sets Provisioning state of the PublicIP resource Updating/Deleting/Failed"
        }
      },
      "required": [
        "protocol",
        "port"
      ]
    },
    "Probe": {
      "properties": {
        "properties": {
          "$ref": "#/definitions/ProbePropertiesFormat"
        },
        "name": {
          "type": "string",
          "description": "Gets name of the resource that is unique within a resource group. This name can be used to access the resource"
        },
        "etag": {
          "type": "string",
          "description": "A unique read-only string that changes whenever the resource is updated"
        }
      },
      "allOf": [
        {
          "$ref": "#/definitions/SubResource"
        }
      ],
      "description": "Load balancer Probe"
    },
    "InboundNatRulePropertiesFormat": {
      "properties": {
        "frontendIPConfiguration": {
          "$ref": "#/definitions/SubResource",
          "description": "Gets or sets a reference to frontend IP Addresses"
        },
        "backendIPConfiguration": {
          "$ref": "#/definitions/SubResource",
          "description": "Gets or sets a reference to a private ip address defined on a NetworkInterface of a VM. Traffic sent to frontendPort of each of the frontendIPConfigurations is forwarded to the backed IP"
        },
        "protocol": {
          "type": "string",
          "description": "Gets or sets the transport potocol for the external endpoint. Possible values are Udp or Tcp",
          "enum": [
            "Udp",
            "Tcp"
          ],
          "x-ms-enum": {
            "name": "TransportProtocol",
            "modelAsString": "True"
          }
        },
        "frontendPort": {
          "type": "integer",
          "format": "int32",
          "description": "Gets or sets the port for the external endpoint. You can spcify any port number you choose, but the port numbers specified for each role in the service must be unique. Possible values range between 1 and 65535, inclusive"
        },
        "backendPort": {
          "type": "integer",
          "format": "int32",
          "description": "Gets or sets a port used for internal connections on the endpoint. The localPort attribute maps the eternal port of the endpoint to an internal port on a role. This is useful in scenarios where a role must communicate to an internal compotnent on a port that is different from the one that is exposed externally. If not specified, the value of localPort is the same as the port attribute. Set the value of localPort to '*' to automatically assign an unallocated port that is discoverable using the runtime API"
        },
        "idleTimeoutInMinutes": {
          "type": "integer",
          "format": "int32",
          "description": "Gets or sets the timeout for the Tcp idle connection. The value can be set between 4 and 30 minutes. The default value is 4 minutes. This emlement is only used when the protocol is set to Tcp"
        },
        "enableFloatingIP": {
          "type": "boolean",
          "description": "Configures a virtual machine's endpoint for the floating IP capability required to configure a SQL AlwaysOn availability Group. This setting is required when using the SQL Always ON availability Groups in SQL server. This setting can't be changed after you create the endpoint"
        },
        "provisioningState": {
          "type": "string",
          "description": "Gets or sets Provisioning state of the PublicIP resource Updating/Deleting/Failed"
        }
      },
      "required": [
        "protocol",
        "frontendPort",
        "enableFloatingIP"
      ],
      "description": "Properties of Inbound NAT rule"
    },
    "InboundNatRule": {
      "properties": {
        "properties": {
          "$ref": "#/definitions/InboundNatRulePropertiesFormat"
        },
        "name": {
          "type": "string",
          "description": "Gets name of the resource that is unique within a resource group. This name can be used to access the resource"
        },
        "etag": {
          "type": "string",
          "description": "A unique read-only string that changes whenever the resource is updated"
        }
      },
      "allOf": [
        {
          "$ref": "#/definitions/SubResource"
        }
      ],
      "description": "Inbound NAT rule of the loadbalancer"
    },
    "InboundNatPoolPropertiesFormat": {
      "properties": {
        "frontendIPConfiguration": {
          "$ref": "#/definitions/SubResource",
          "description": "Gets or sets a reference to frontend IP Addresses"
        },
        "protocol": {
          "type": "string",
          "description": "Gets or sets the transport potocol for the external endpoint. Possible values are Udp or Tcp",
          "enum": [
            "Udp",
            "Tcp"
          ],
          "x-ms-enum": {
            "name": "TransportProtocol",
            "modelAsString": "True"
          }
        },
        "frontendPortRangeStart": {
          "type": "integer",
          "format": "int32",
          "description": "Gets or sets the starting port range for the NAT pool. You can spcify any port number you choose, but the port numbers specified for each role in the service must be unique. Possible values range between 1 and 65535, inclusive"
        },
        "frontendPortRangeEnd": {
          "type": "integer",
          "format": "int32",
          "description": "Gets or sets the ending port range for the NAT pool. You can spcify any port number you choose, but the port numbers specified for each role in the service must be unique. Possible values range between 1 and 65535, inclusive"
        },
        "backendPort": {
          "type": "integer",
          "format": "int32",
          "description": "Gets or sets a port used for internal connections on the endpoint. The localPort attribute maps the eternal port of the endpoint to an internal port on a role. This is useful in scenarios where a role must communicate to an internal compotnent on a port that is different from the one that is exposed externally. If not specified, the value of localPort is the same as the port attribute. Set the value of localPort to '*' to automatically assign an unallocated port that is discoverable using the runtime API"
        },
        "provisioningState": {
          "type": "string",
          "description": "Gets or sets Provisioning state of the PublicIP resource Updating/Deleting/Failed"
        }
      },
      "required": [
        "protocol",
        "frontendPortRangeStart",
        "frontendPortRangeEnd",
        "backendPort"
      ],
      "description": "Properties of Inbound NAT pool"
    },
    "InboundNatPool": {
      "properties": {
        "properties": {
          "$ref": "#/definitions/InboundNatPoolPropertiesFormat"
        },
        "name": {
          "type": "string",
          "description": "Gets name of the resource that is unique within a resource group. This name can be used to access the resource"
        },
        "etag": {
          "type": "string",
          "description": "A unique read-only string that changes whenever the resource is updated"
        }
      },
      "allOf": [
        {
          "$ref": "#/definitions/SubResource"
        }
      ],
      "description": "Inbound NAT pool of the loadbalancer"
    },
    "OutboundNatRulePropertiesFormat": {
      "properties": {
        "allocatedOutboundPorts": {
          "type": "integer",
          "format": "int32",
          "description": "Gets or sets the number of outbound ports to be used for SNAT"
        },
        "frontendIPConfigurations": {
          "type": "array",
          "items": {
            "$ref": "#/definitions/SubResource"
          },
          "description": "Gets or sets Frontend IP addresses of the load balancer"
        },
        "backendAddressPool": {
          "$ref": "#/definitions/SubResource",
          "description": "Gets or sets a reference to a pool of DIPs. Outbound traffic is randomly load balanced across IPs in the backend IPs"
        },
        "provisioningState": {
          "type": "string",
          "description": "Gets or sets Provisioning state of the PublicIP resource Updating/Deleting/Failed"
        }
      },
      "required": [
        "allocatedOutboundPorts",
        "backendAddressPool"
      ],
      "description": "Outbound NAT pool of the loadbalancer"
    },
    "OutboundNatRule": {
      "properties": {
        "properties": {
          "$ref": "#/definitions/OutboundNatRulePropertiesFormat"
        },
        "name": {
          "type": "string",
          "description": "Gets name of the resource that is unique within a resource group. This name can be used to access the resource"
        },
        "etag": {
          "type": "string",
          "description": "A unique read-only string that changes whenever the resource is updated"
        }
      },
      "allOf": [
        {
          "$ref": "#/definitions/SubResource"
        }
      ],
      "description": "Outbound NAT pool of the loadbalancer"
    },
    "LoadBalancerPropertiesFormat": {
      "properties": {
        "frontendIPConfigurations": {
          "type": "array",
          "items": {
            "$ref": "#/definitions/FrontendIpConfiguration"
          },
          "description": "Gets or sets frontend IP addresses of the load balancer"
        },
        "backendAddressPools": {
          "type": "array",
          "items": {
            "$ref": "#/definitions/BackendAddressPool"
          },
          "description": "Gets or sets Pools of backend IP addresseses"
        },
        "loadBalancingRules": {
          "type": "array",
          "items": {
            "$ref": "#/definitions/LoadBalancingRule"
          },
          "description": "Gets or sets loadbalancing rules"
        },
        "probes": {
          "type": "array",
          "items": {
            "$ref": "#/definitions/Probe"
          },
          "description": "Gets or sets list of Load balancer probes"
        },
        "inboundNatRules": {
          "type": "array",
          "items": {
            "$ref": "#/definitions/InboundNatRule"
          },
          "description": "Gets or sets list of inbound rules"
        },
        "inboundNatPools": {
          "type": "array",
          "items": {
            "$ref": "#/definitions/InboundNatPool"
          },
          "description": "Gets or sets inbound NAT pools"
        },
        "outboundNatRules": {
          "type": "array",
          "items": {
            "$ref": "#/definitions/OutboundNatRule"
          },
          "description": "Gets or sets outbound NAT rules"
        },
        "resourceGuid": {
          "type": "string",
          "description": "Gets or sets resource guid property of the Load balancer resource"
        },
        "provisioningState": {
          "type": "string",
          "description": "Gets or sets Provisioning state of the PublicIP resource Updating/Deleting/Failed"
        }
      },
      "description": "Properties of Load Balancer"
    },
    "LoadBalancer": {
      "properties": {
        "properties": {
          "$ref": "#/definitions/LoadBalancerPropertiesFormat"
        },
        "etag": {
          "type": "string",
          "description": "Gets a unique read-only string that changes whenever the resource is updated"
        }
      },
      "allOf": [
        {
          "$ref": "#/definitions/Resource"
        }
      ],
      "description": "LoadBalancer resource"
    },
    "LoadBalancerListResult": {
      "properties": {
        "value": {
          "type": "array",
          "items": {
            "$ref": "#/definitions/LoadBalancer"
          },
          "description": "Gets a list of LoadBalancers in a resource group"
        },
        "nextLink": {
          "type": "string",
          "description": "Gets the URL to get the next set of results."
        }
      },
      "description": "Response for ListLoadBalancers Api service call"
    },
    "AddressSpace": {
      "properties": {
        "addressPrefixes": {
          "type": "array",
          "items": {
            "type": "string"
          },
          "description": "Gets or sets List of address blocks reserved for this virtual network in CIDR notation"
        }
      },
      "description": "AddressSpace contains an array of IP address ranges that can be used by subnets"
    },
    "LocalNetworkGatewayPropertiesFormat": {
      "properties": {
        "localNetworkAddressSpace": {
          "$ref": "#/definitions/AddressSpace",
          "description": "Local network site Address space"
        },
        "gatewayIpAddress": {
          "type": "string",
          "description": "IP address of local network gateway."
        },
        "resourceGuid": {
          "type": "string",
          "description": "Gets or sets resource guid property of the LocalNetworkGateway resource"
        },
        "provisioningState": {
          "type": "string",
          "description": "Gets or sets Provisioning state of the LocalNetworkGateway resource Updating/Deleting/Failed"
        }
      },
      "description": "LocalNetworkGateway properties"
    },
    "LocalNetworkGateway": {
      "properties": {
        "properties": {
          "$ref": "#/definitions/LocalNetworkGatewayPropertiesFormat"
        },
        "etag": {
          "type": "string",
          "description": "Gets a unique read-only string that changes whenever the resource is updated"
        }
      },
      "allOf": [
        {
          "$ref": "#/definitions/Resource"
        }
      ],
      "description": "A common class for general resource information"
    },
    "LocalNetworkGatewayListResult": {
      "properties": {
        "value": {
          "type": "array",
          "items": {
            "$ref": "#/definitions/LocalNetworkGateway"
          },
          "description": "Gets List of LocalNetworkGateways that exists in a resource group"
        },
        "nextLink": {
          "type": "string",
          "description": "Gets the URL to get the next set of results."
        }
      },
      "description": "Response for ListLocalNetworkGateways Api service call"
    },
    "NetworkInterfaceIpConfigurationPropertiesFormat": {
      "properties": {
        "privateIPAddress": {
          "type": "string",
          "description": "Gets or sets the privateIPAddress of the Network Interface IP Configuration"
        },
        "privateIPAllocationMethod": {
          "type": "string",
          "description": "Gets or sets PrivateIP allocation method (Static/Dynamic)",
          "enum": [
            "Static",
            "Dynamic"
          ],
          "x-ms-enum": {
            "name": "IpAllocationMethod",
            "modelAsString": "True"
          }
        },
        "subnet": {
          "$ref": "#/definitions/SubResource",
          "description": "Gets or sets the reference of the subnet resource"
        },
        "publicIPAddress": {
          "$ref": "#/definitions/SubResource",
          "description": "Gets or sets the reference of the PublicIP resource"
        },
        "loadBalancerBackendAddressPools": {
          "type": "array",
          "items": {
            "$ref": "#/definitions/SubResource"
          },
          "description": "Gets or sets the reference of LoadBalancerBackendAddressPool resource"
        },
        "loadBalancerInboundNatRules": {
          "type": "array",
          "items": {
            "$ref": "#/definitions/SubResource"
          },
          "description": "Gets or sets list of references of LoadBalancerInboundNatRules"
        },
        "provisioningState": {
          "type": "string",
          "description": "Gets or sets Provisioning state of the PublicIP resource Updating/Deleting/Failed"
        }
      },
      "description": "Properties of IPConfiguration"
    },
    "NetworkInterfaceIpConfiguration": {
      "properties": {
        "properties": {
          "$ref": "#/definitions/NetworkInterfaceIpConfigurationPropertiesFormat"
        },
        "name": {
          "type": "string",
          "description": "Gets name of the resource that is unique within a resource group. This name can be used to access the resource"
        },
        "etag": {
          "type": "string",
          "description": "A unique read-only string that changes whenever the resource is updated"
        }
      },
      "allOf": [
        {
          "$ref": "#/definitions/SubResource"
        }
      ],
      "description": "IPConfiguration in a NetworkInterface"
    },
    "NetworkInterfaceDnsSettings": {
      "properties": {
        "dnsServers": {
          "type": "array",
          "items": {
            "type": "string"
          },
          "description": "Gets or sets list of DNS servers IP addresses"
        },
        "appliedDnsServers": {
          "type": "array",
          "items": {
            "type": "string"
          },
          "description": "Gets or sets list of Applied DNS servers IP addresses"
        },
        "internalDnsNameLabel": {
          "type": "string",
          "description": "Gets or sets the Internal DNS name"
        },
        "internalFqdn": {
          "type": "string",
          "description": "Gets or sets full IDNS name in the form, DnsName.VnetId.ZoneId.TopleveSuffix. This is set when the NIC is associated to a VM"
        }
      },
      "description": "Dns Settings of a network interface"
    },
    "NetworkInterfacePropertiesFormat": {
      "properties": {
        "virtualMachine": {
          "$ref": "#/definitions/SubResource",
          "description": "Gets or sets the reference of a VirtualMachine"
        },
        "networkSecurityGroup": {
          "$ref": "#/definitions/SubResource",
          "description": "Gets or sets the reference of the NetworkSecurityGroup resource"
        },
        "ipConfigurations": {
          "type": "array",
          "items": {
            "$ref": "#/definitions/NetworkInterfaceIpConfiguration"
          },
          "description": "Gets or sets list of IPConfigurations of the NetworkInterface"
        },
        "dnsSettings": {
          "$ref": "#/definitions/NetworkInterfaceDnsSettings",
          "description": "Gets or sets DNS Settings in  NetworkInterface"
        },
        "macAddress": {
          "type": "string",
          "description": "Gets the MAC Address of the network interface"
        },
        "primary": {
          "type": "boolean",
          "description": "Gets whether this is a primary NIC on a virtual machine"
        },
        "enableIPForwarding": {
          "type": "boolean",
          "description": "Gets or sets whether IPForwarding is enabled on the NIC"
        },
        "resourceGuid": {
          "type": "string",
          "description": "Gets or sets resource guid property of the network interface resource"
        },
        "provisioningState": {
          "type": "string",
          "description": "Gets or sets Provisioning state of the PublicIP resource Updating/Deleting/Failed"
        }
      },
      "description": "NetworkInterface properties. "
    },
    "NetworkInterface": {
      "properties": {
        "properties": {
          "$ref": "#/definitions/NetworkInterfacePropertiesFormat"
        },
        "etag": {
          "type": "string",
          "description": "Gets a unique read-only string that changes whenever the resource is updated"
        }
      },
      "allOf": [
        {
          "$ref": "#/definitions/Resource"
        }
      ],
      "description": "A NetworkInterface in a resource group"
    },
    "NetworkInterfaceListResult": {
      "properties": {
        "value": {
          "type": "array",
          "items": {
            "$ref": "#/definitions/NetworkInterface"
          },
          "description": "Gets or sets list of NetworkInterfaces in a resource group"
        },
        "nextLink": {
          "type": "string",
          "description": "Gets the URL to get the next set of results."
        }
      },
      "description": "Response for ListNetworkInterface Api service call"
    },
    "RoutePropertiesFormat": {
      "properties": {
        "addressPrefix": {
          "type": "string",
          "description": "Gets or sets the destination CIDR to which the route applies."
        },
        "nextHopType": {
          "type": "string",
          "description": "Gets or sets the type of Azure hop the packet should be sent to.",
          "enum": [
            "VirtualNetworkGateway",
            "VnetLocal",
            "Internet",
            "VirtualAppliance",
            "None"
          ],
          "x-ms-enum": {
            "name": "RouteNextHopType",
            "modelAsString": "True"
          }
        },
        "nextHopIpAddress": {
          "type": "string",
          "description": "Gets or sets the IP address packets should be forwarded to. Next hop values are only allowed in routes where the next hop type is VirtualAppliance."
        },
        "provisioningState": {
          "type": "string",
          "description": "Gets or sets Provisioning state of the resource Updating/Deleting/Failed"
        }
      },
      "required": [
        "nextHopType"
      ],
      "description": "Route resource"
    },
    "Route": {
      "properties": {
        "properties": {
          "$ref": "#/definitions/RoutePropertiesFormat"
        },
        "name": {
          "type": "string",
          "description": "Gets name of the resource that is unique within a resource group. This name can be used to access the resource"
        },
        "etag": {
          "type": "string",
          "description": "A unique read-only string that changes whenever the resource is updated"
        }
      },
      "allOf": [
        {
          "$ref": "#/definitions/SubResource"
        }
      ],
      "description": "Route resource"
    },
    "RouteTablePropertiesFormat": {
      "properties": {
        "routes": {
          "type": "array",
          "items": {
            "$ref": "#/definitions/Route"
          },
          "description": "Gets or sets Routes in a Route Table"
        },
        "subnets": {
          "type": "array",
          "items": {
            "$ref": "#/definitions/SubResource"
          },
          "description": "Gets collection of references to subnets"
        },
        "provisioningState": {
          "type": "string",
          "description": "Gets or sets Provisioning state of the resource Updating/Deleting/Failed"
        }
      },
      "description": "Route Table resource"
    },
    "RouteTable": {
      "properties": {
        "properties": {
          "$ref": "#/definitions/RouteTablePropertiesFormat"
        },
        "etag": {
          "type": "string",
          "description": "Gets a unique read-only string that changes whenever the resource is updated"
        }
      },
      "allOf": [
        {
          "$ref": "#/definitions/Resource"
        }
      ],
      "description": "RouteTable resource"
    },
    "RouteTableListResult": {
      "properties": {
        "value": {
          "type": "array",
          "items": {
            "$ref": "#/definitions/RouteTable"
          },
          "description": "Gets List of RouteTables in a resource group"
        },
        "nextLink": {
          "type": "string",
          "description": "Gets the URL to get the next set of results."
        }
      },
      "description": "Response for ListRouteTable Api servive call"
    },
    "SecurityRulePropertiesFormat": {
      "properties": {
        "description": {
          "type": "string",
          "description": "Gets or sets a description for this rule. Restricted to 140 chars."
        },
        "protocol": {
          "type": "string",
          "description": "Gets or sets Network protocol this rule applies to. Can be Tcp, Udp or All(*).",
          "enum": [
            "Tcp",
            "Udp",
            "*"
          ],
          "x-ms-enum": {
            "name": "SecurityRuleProtocol",
            "modelAsString": "True"
          }
        },
        "sourcePortRange": {
          "type": "string",
          "description": "Gets or sets Source Port or Range. Integer or range between 0 and 65535. Asterix “*” can also be used to match all ports."
        },
        "destinationPortRange": {
          "type": "string",
          "description": "Gets or sets Destination Port or Range. Integer or range between 0 and 65535. Asterix “*” can also be used to match all ports."
        },
        "sourceAddressPrefix": {
          "type": "string",
          "description": "Gets or sets source address prefix. CIDR or source IP range. Asterix “*” can also be used to match all source IPs. Default tags such as ‘VirtualNetwork’, ‘AzureLoadBalancer’ and ‘Internet’ can also be used. If this is an ingress rule, specifies where network traffic originates from. "
        },
        "destinationAddressPrefix": {
          "type": "string",
          "description": "Gets or sets destination address prefix. CIDR or source IP range. Asterix “*” can also be used to match all source IPs. Default tags such as ‘VirtualNetwork’, ‘AzureLoadBalancer’ and ‘Internet’ can also be used. "
        },
        "access": {
          "type": "string",
          "description": "Gets or sets network traffic is allowed or denied. Possible values are “Allow” and “Deny”",
          "enum": [
            "Allow",
            "Deny"
          ],
          "x-ms-enum": {
            "name": "SecurityRuleAccess",
            "modelAsString": "True"
          }
        },
        "priority": {
          "type": "integer",
          "format": "int32",
          "description": "Gets or sets the priority of the rule. The value can be between 100 and 4096. The priority number must be unique for each rule in the collection. The lower the priority number, the higher the priority of the rule."
        },
        "direction": {
          "type": "string",
          "description": "Gets or sets the direction of the rule.InBound or Outbound. The direction specifies if rule will be evaluated on incoming or outcoming traffic.",
          "enum": [
            "Inbound",
            "Outbound"
          ],
          "x-ms-enum": {
            "name": "SecurityRuleDirection",
            "modelAsString": "True"
          }
        },
        "provisioningState": {
          "type": "string",
          "description": "Gets or sets Provisioning state of the PublicIP resource Updating/Deleting/Failed"
        }
      },
      "required": [
        "protocol",
        "sourceAddressPrefix",
        "destinationAddressPrefix",
        "access",
        "direction"
      ]
    },
    "SecurityRule": {
      "properties": {
        "properties": {
          "$ref": "#/definitions/SecurityRulePropertiesFormat"
        },
        "name": {
          "type": "string",
          "description": "Gets name of the resource that is unique within a resource group. This name can be used to access the resource"
        },
        "etag": {
          "type": "string",
          "description": "A unique read-only string that changes whenever the resource is updated"
        }
      },
      "allOf": [
        {
          "$ref": "#/definitions/SubResource"
        }
      ],
      "description": "Network security rule"
    },
    "NetworkSecurityGroupPropertiesFormat": {
      "properties": {
        "securityRules": {
          "type": "array",
          "items": {
            "$ref": "#/definitions/SecurityRule"
          },
          "description": "Gets or sets Security rules of network security group"
        },
        "defaultSecurityRules": {
          "type": "array",
          "items": {
            "$ref": "#/definitions/SecurityRule"
          },
          "description": "Gets or sets Default security rules of network security group"
        },
        "networkInterfaces": {
          "type": "array",
          "items": {
            "$ref": "#/definitions/SubResource"
          },
          "description": "Gets collection of references to Network Interfaces"
        },
        "subnets": {
          "type": "array",
          "items": {
            "$ref": "#/definitions/SubResource"
          },
          "description": "Gets collection of references to subnets"
        },
        "resourceGuid": {
          "type": "string",
          "description": "Gets or sets resource guid property of the network security group resource"
        },
        "provisioningState": {
          "type": "string",
          "description": "Gets or sets Provisioning state of the PublicIP resource Updating/Deleting/Failed"
        }
      },
      "description": "Network Security Group resource"
    },
    "NetworkSecurityGroup": {
      "properties": {
        "properties": {
          "$ref": "#/definitions/NetworkSecurityGroupPropertiesFormat"
        },
        "etag": {
          "type": "string",
          "description": "Gets a unique read-only string that changes whenever the resource is updated"
        }
      },
      "allOf": [
        {
          "$ref": "#/definitions/Resource"
        }
      ],
      "description": "NetworkSecurityGroup resource"
    },
    "NetworkSecurityGroupListResult": {
      "properties": {
        "value": {
          "type": "array",
          "items": {
            "$ref": "#/definitions/NetworkSecurityGroup"
          },
          "description": "Gets List of NetworkSecurityGroups in a resource group"
        },
        "nextLink": {
          "type": "string",
          "description": "Gets the URL to get the next set of results."
        }
      },
      "description": "Response for ListNetworkSecurityGroups Api servive call"
    },
    "PublicIpAddressDnsSettings": {
      "properties": {
        "domainNameLabel": {
          "type": "string",
          "description": "Gets or sets the Domain name label.The concatenation of the domain name label and the regionalized DNS zone make up the fully qualified domain name associated with the public IP address. If a domain name label is specified, an A DNS record is created for the public IP in the Microsoft Azure DNS system."
        },
        "fqdn": {
          "type": "string",
          "description": "Gets the FQDN, Fully qualified domain name of the A DNS record associated with the public IP. This is the concatenation of the domainNameLabel and the regionalized DNS zone."
        },
        "reverseFqdn": {
          "type": "string",
          "description": "Gets or Sests the Reverse FQDN. A user-visible, fully qualified domain name that resolves to this public IP address. If the reverseFqdn is specified, then a PTR DNS record is created pointing from the IP address in the in-addr.arpa domain to the reverse FQDN. "
        }
      },
      "description": "Contains FQDN of the DNS record associated with the public IP address"
    },
    "PublicIpAddressPropertiesFormat": {
      "properties": {
        "publicIPAllocationMethod": {
          "type": "string",
          "description": "Gets or sets PublicIP allocation method (Static/Dynamic)",
          "enum": [
            "Static",
            "Dynamic"
          ],
          "x-ms-enum": {
            "name": "IpAllocationMethod",
            "modelAsString": "True"
          }
        },
        "ipConfiguration": {
          "$ref": "#/definitions/SubResource",
          "description": "Gets a reference to the network interface IP configurations using this public IP address"
        },
        "dnsSettings": {
          "$ref": "#/definitions/PublicIpAddressDnsSettings",
          "description": "Gets or sets FQDN of the DNS record associated with the public IP address"
        },
        "ipAddress": {
          "type": "string",
          "description": "Gets the assigned public IP address"
        },
        "idleTimeoutInMinutes": {
          "type": "integer",
          "format": "int32",
          "description": "Gets or sets the Idletimeout of the public IP address"
        },
        "resourceGuid": {
          "type": "string",
          "description": "Gets or sets resource guid property of the PublicIP resource"
        },
        "provisioningState": {
          "type": "string",
          "description": "Gets or sets Provisioning state of the PublicIP resource Updating/Deleting/Failed"
        }
      },
      "required": [
        "publicIPAllocationMethod"
      ],
      "description": "PublicIpAddress properties"
    },
    "PublicIpAddress": {
      "properties": {
        "properties": {
          "$ref": "#/definitions/PublicIpAddressPropertiesFormat"
        },
        "etag": {
          "type": "string",
          "description": "Gets a unique read-only string that changes whenever the resource is updated"
        }
      },
      "allOf": [
        {
          "$ref": "#/definitions/Resource"
        }
      ],
      "description": "PublicIPAddress resource"
    },
    "PublicIpAddressListResult": {
      "properties": {
        "value": {
          "type": "array",
          "items": {
            "$ref": "#/definitions/PublicIpAddress"
          },
          "description": "Gets List of publicIP addresses that exists in a resource group"
        },
        "nextLink": {
          "type": "string",
          "description": "Gets the URL to get the next set of results."
        }
      },
      "description": "Response for ListPublicIpAddresses Api service call"
    },
    "RouteListResult": {
      "properties": {
        "value": {
          "type": "array",
          "items": {
            "$ref": "#/definitions/Route"
          },
          "description": "Gets List of Routes in a resource group"
        },
        "nextLink": {
          "type": "string",
          "description": "Gets the URL to get the next set of results."
        }
      },
      "description": "Response for ListRoute Api servive call"
    },
    "SecurityRuleListResult": {
      "properties": {
        "value": {
          "type": "array",
          "items": {
            "$ref": "#/definitions/SecurityRule"
          },
          "description": "Gets security rules in a network security group"
        },
        "nextLink": {
          "type": "string",
          "description": "Gets the URL to get the next set of results."
        }
      },
      "description": "Response for ListSecurityRule Api service callRetrieves all security rules that belongs to a network security group"
    },
    "AuthorizationListResult": {
      "properties": {
        "value": {
          "type": "array",
          "items": {
            "$ref": "#/definitions/ExpressRouteCircuitAuthorization"
          },
          "description": "Gets the authorizations in an ExpressRoute Circuit"
        },
        "nextLink": {
          "type": "string",
          "description": "Gets the URL to get the next set of results."
        }
      },
      "description": "Response for ListAuthorizations Api service callRetrieves all authorizations that belongs to an ExpressRouteCircuit"
    },
    "SubnetPropertiesFormat": {
      "properties": {
        "addressPrefix": {
          "type": "string",
          "description": "Gets or sets Address prefix for the subnet."
        },
        "networkSecurityGroup": {
          "$ref": "#/definitions/SubResource",
          "description": "Gets or sets the reference of the NetworkSecurityGroup resource"
        },
        "routeTable": {
          "$ref": "#/definitions/SubResource",
          "description": "Gets or sets the reference of the RouteTable resource"
        },
        "ipConfigurations": {
          "type": "array",
          "items": {
            "$ref": "#/definitions/SubResource"
          },
          "description": "Gets array of references to the network interface IP configurations using subnet"
        },
        "provisioningState": {
          "type": "string",
          "description": "Gets or sets Provisioning state of the PublicIP resource Updating/Deleting/Failed"
        }
      },
      "required": [
        "addressPrefix"
      ]
    },
    "Subnet": {
      "properties": {
        "properties": {
          "$ref": "#/definitions/SubnetPropertiesFormat"
        },
        "name": {
          "type": "string",
          "description": "Gets name of the resource that is unique within a resource group. This name can be used to access the resource"
        },
        "etag": {
          "type": "string",
          "description": "A unique read-only string that changes whenever the resource is updated"
        }
      },
      "allOf": [
        {
          "$ref": "#/definitions/SubResource"
        }
      ],
      "description": "Subnet in a VirtualNework resource"
    },
    "SubnetListResult": {
      "properties": {
        "value": {
          "type": "array",
          "items": {
            "$ref": "#/definitions/Subnet"
          },
          "description": "Gets the subnets in a virtual network"
        },
        "nextLink": {
          "type": "string",
          "description": "Gets the URL to get the next set of results."
        }
      },
      "description": "Response for ListSubnets Api service callRetrieves all subnet that belongs to a virtual network"
    },
    "UsageName": {
      "properties": {
        "value": {
          "type": "string",
          "description": "Gets or sets a string describing the resource name."
        },
        "localizedValue": {
          "type": "string",
          "description": "Gets or sets a localized string describing the resource name."
        }
      },
      "description": "The Usage Names."
    },
    "Usage": {
      "properties": {
        "unit": {
          "type": "string",
          "description": "Gets or sets an enum describing the unit of measurement.",
          "enum": [
            "Count"
          ],
          "x-ms-enum": {
            "name": "UsageUnit",
            "modelAsString": "True"
          }
        },
        "currentValue": {
          "type": "integer",
          "format": "int32",
          "description": "Gets or sets the current value of the usage."
        },
        "limit": {
          "type": "integer",
          "format": "int64",
          "description": "Gets or sets the limit of usage."
        },
        "name": {
          "$ref": "#/definitions/UsageName",
          "description": "Gets or sets the name of the type of usage."
        }
      },
      "required": [
        "unit",
        "currentValue",
        "limit",
        "name"
      ],
      "description": "Describes Network Resource Usage."
    },
    "UsagesListResult": {
      "properties": {
        "value": {
          "type": "array",
          "items": {
            "$ref": "#/definitions/Usage"
          },
          "description": "Gets or sets the list Network Resource Usages."
        }
      },
      "description": "The List Usages operation response."
    },
    "VirtualNetworkGatewayIpConfigurationPropertiesFormat": {
      "properties": {
        "privateIPAddress": {
          "type": "string",
          "description": "Gets or sets the privateIPAddress of the Network Interface IP Configuration"
        },
        "privateIPAllocationMethod": {
          "type": "string",
          "description": "Gets or sets PrivateIP allocation method (Static/Dynamic)",
          "enum": [
            "Static",
            "Dynamic"
          ],
          "x-ms-enum": {
            "name": "IpAllocationMethod",
            "modelAsString": "True"
          }
        },
        "subnet": {
          "$ref": "#/definitions/SubResource",
          "description": "Gets or sets the reference of the subnet resource"
        },
        "publicIPAddress": {
          "$ref": "#/definitions/SubResource",
          "description": "Gets or sets the reference of the PublicIP resource"
        },
        "provisioningState": {
          "type": "string",
          "description": "Gets or sets Provisioning state of the PublicIP resource Updating/Deleting/Failed"
        }
      },
      "description": "Properties of VirtualNetworkGatewayIPConfiguration"
    },
    "VirtualNetworkGatewayIpConfiguration": {
      "properties": {
        "properties": {
          "$ref": "#/definitions/VirtualNetworkGatewayIpConfigurationPropertiesFormat"
        },
        "name": {
          "type": "string",
          "description": "Gets name of the resource that is unique within a resource group. This name can be used to access the resource"
        },
        "etag": {
          "type": "string",
          "description": "A unique read-only string that changes whenever the resource is updated"
        }
      },
      "allOf": [
        {
          "$ref": "#/definitions/SubResource"
        }
      ],
      "description": "IpConfiguration for Virtual network gateway"
    },
    "VirtualNetworkGatewayPropertiesFormat": {
      "properties": {
        "ipConfigurations": {
          "type": "array",
          "items": {
            "$ref": "#/definitions/VirtualNetworkGatewayIpConfiguration"
          },
          "description": "IpConfigurations for Virtual network gateway."
        },
        "gatewayType": {
          "type": "string",
          "description": "The type of this virtual network gateway.",
          "enum": [
            "Vpn",
            "ExpressRoute"
          ],
          "x-ms-enum": {
            "name": "VirtualNetworkGatewayType",
            "modelAsString": "True"
          }
        },
        "vpnType": {
          "type": "string",
          "description": "The type of this virtual network gateway.",
          "enum": [
            "PolicyBased",
            "RouteBased"
          ],
          "x-ms-enum": {
            "name": "VpnType",
            "modelAsString": "True"
          }
        },
        "enableBgp": {
          "type": "boolean",
          "description": "EnableBgp Flag"
        },
        "gatewayDefaultSite": {
          "$ref": "#/definitions/SubResource",
          "description": "Gets or sets the reference of the LocalNetworkGateway resource which represents Local network site having default routes. Assign Null value in case of removing existing default site setting."
        },
        "resourceGuid": {
          "type": "string",
          "description": "Gets or sets resource guid property of the VirtualNetworkGateway resource"
        },
        "provisioningState": {
          "type": "string",
          "description": "Gets or sets Provisioning state of the VirtualNetworkGateway resource Updating/Deleting/Failed"
        }
      },
      "description": "VirtualNeworkGateay properties"
    },
    "VirtualNetworkGateway": {
      "properties": {
        "properties": {
          "$ref": "#/definitions/VirtualNetworkGatewayPropertiesFormat"
        },
        "etag": {
          "type": "string",
          "description": "Gets a unique read-only string that changes whenever the resource is updated"
        }
      },
      "allOf": [
        {
          "$ref": "#/definitions/Resource"
        }
      ],
      "description": "A common class for general resource information"
    },
    "VirtualNetworkGatewayConnectionPropertiesFormat": {
      "properties": {
        "virtualNetworkGateway1": {
          "$ref": "#/definitions/VirtualNetworkGateway"
        },
        "virtualNetworkGateway2": {
          "$ref": "#/definitions/VirtualNetworkGateway"
        },
        "localNetworkGateway2": {
          "$ref": "#/definitions/LocalNetworkGateway"
        },
        "connectionType": {
          "type": "string",
          "description": "Gateway connection type -Ipsec/Dedicated/VpnClient/Vnet2Vnet",
          "enum": [
            "IPsec",
            "Vnet2Vnet",
            "ExpressRoute",
            "VPNClient"
          ],
          "x-ms-enum": {
            "name": "VirtualNetworkGatewayConnectionType",
            "modelAsString": "True"
          }
        },
        "routingWeight": {
          "type": "integer",
          "format": "int32",
          "description": "The Routing weight."
        },
        "sharedKey": {
          "type": "string",
          "description": "The Ipsec share key."
        },
        "connectionStatus": {
          "type": "string",
          "description": "Virtual network Gateway connection status",
          "enum": [
            "Unknown",
            "Connecting",
            "Connected",
            "NotConnected"
          ],
          "x-ms-enum": {
            "name": "VirtualNetworkGatewayConnectionStatus",
            "modelAsString": "True"
          }
        },
        "egressBytesTransferred": {
          "type": "integer",
          "format": "int64",
          "description": "The Egress Bytes Transferred in this connection"
        },
        "ingressBytesTransferred": {
          "type": "integer",
          "format": "int64",
          "description": "The Ingress Bytes Transferred in this connection"
        },
        "peer": {
          "$ref": "#/definitions/SubResource",
          "description": "The reference to peerings resource."
        },
        "resourceGuid": {
          "type": "string",
          "description": "Gets or sets resource guid property of the VirtualNetworkGatewayConnection resource"
        },
        "provisioningState": {
          "type": "string",
          "description": "Gets or sets Provisioning state of the VirtualNetworkGatewayConnection resource Updating/Deleting/Failed"
        }
      },
      "description": "VirtualNeworkGatewayConnection properties"
    },
    "VirtualNetworkGatewayConnection": {
      "properties": {
        "properties": {
          "$ref": "#/definitions/VirtualNetworkGatewayConnectionPropertiesFormat"
        },
        "etag": {
          "type": "string",
          "description": "Gets a unique read-only string that changes whenever the resource is updated"
        }
      },
      "allOf": [
        {
          "$ref": "#/definitions/Resource"
        }
      ],
      "description": "A common class for general resource information"
    },
    "ConnectionSharedKeyResult": {
      "properties": {
        "value": {
          "type": "string",
          "description": "The virtual network connection shared key value"
        }
      },
      "description": "Response for CheckConnectionSharedKey Api servive call"
    },
    "VirtualNetworkGatewayConnectionListResult": {
      "properties": {
        "value": {
          "type": "array",
          "items": {
            "$ref": "#/definitions/VirtualNetworkGatewayConnection"
          },
          "description": "Gets List of VirtualNetworkGatewayConnections that exists in a resource group"
        },
        "nextLink": {
          "type": "string",
          "description": "Gets the URL to get the next set of results."
        }
      },
      "description": "Response for ListVirtualNetworkGatewayConnections Api service call"
    },
    "ConnectionResetSharedKey": {
      "properties": {
        "keyLength": {
          "type": "integer",
          "format": "int64",
          "description": "The virtual network connection reset shared key length"
        }
      }
<<<<<<< HEAD
    },
    "ConnectionSharedKey": {
      "properties": {
        "value": {
          "type": "string",
          "description": "The virtual network connection shared key value"
        }
      },
      "description": "Response for GetConnectionSharedKey Api servive call"
=======
>>>>>>> bf84cf4c
    },
    "VirtualNetworkGatewayListResult": {
      "properties": {
        "value": {
          "type": "array",
          "items": {
            "$ref": "#/definitions/VirtualNetworkGateway"
          },
          "description": "Gets List of VirtualNetworkGateways that exists in a resource group"
        },
        "nextLink": {
          "type": "string",
          "description": "Gets the URL to get the next set of results."
        }
      },
      "description": "Response for ListVirtualNetworkGateways Api service call"
    },
    "DhcpOptions": {
      "properties": {
        "dnsServers": {
          "type": "array",
          "items": {
            "type": "string"
          },
          "description": "Gets or sets list of DNS servers IP addresses"
        }
      },
      "description": "DHCPOptions contains an array of DNS servers available to VMs deployed in the virtual networkStandard DHCP option for a subnet overrides VNET DHCP options."
    },
    "VirtualNetworkPropertiesFormat": {
      "properties": {
        "addressSpace": {
          "$ref": "#/definitions/AddressSpace",
          "description": "Gets or sets AddressSpace that contains an array of IP address ranges that can be used by subnets"
        },
        "dhcpOptions": {
          "$ref": "#/definitions/DhcpOptions",
          "description": "Gets or sets DHCPOptions that contains an array of DNS servers available to VMs deployed in the virtual network"
        },
        "subnets": {
          "type": "array",
          "items": {
            "$ref": "#/definitions/Subnet"
          },
          "description": "Gets or sets List of subnets in a VirtualNetwork"
        },
        "resourceGuid": {
          "type": "string",
          "description": "Gets or sets resource guid property of the VirtualNetwork resource"
        },
        "provisioningState": {
          "type": "string",
          "description": "Gets or sets Provisioning state of the PublicIP resource Updating/Deleting/Failed"
        }
      }
    },
    "VirtualNetwork": {
      "properties": {
        "properties": {
          "$ref": "#/definitions/VirtualNetworkPropertiesFormat"
        },
        "etag": {
          "type": "string",
          "description": "Gets a unique read-only string that changes whenever the resource is updated"
        }
      },
      "allOf": [
        {
          "$ref": "#/definitions/Resource"
        }
      ],
      "description": "Virtual Network resource"
    },
    "VirtualNetworkListResult": {
      "properties": {
        "value": {
          "type": "array",
          "items": {
            "$ref": "#/definitions/VirtualNetwork"
          },
          "description": "Gets list of VirtualNetworks in a resource group"
        },
        "nextLink": {
          "type": "string",
          "description": "Gets the URL to get the next set of results."
        }
      },
      "description": "Response for ListVirtualNetworks Api servive call"
    },
    "DnsNameAvailabilityResult": {
      "properties": {
        "available": {
          "type": "boolean",
          "description": "Domain availability (True/False)"
        }
      },
      "description": "Response for CheckDnsNameAvailability Api servive call"
    },
    "ErrorDetails": {
      "properties": {
        "code": {
          "type": "string"
        },
        "target": {
          "type": "string"
        },
        "message": {
          "type": "string"
        }
      }
    },
    "Error": {
      "properties": {
        "code": {
          "type": "string"
        },
        "message": {
          "type": "string"
        },
        "target": {
          "type": "string"
        },
        "details": {
          "type": "array",
          "items": {
            "$ref": "#/definitions/ErrorDetails"
          }
        },
        "innerError": {
          "type": "string"
        }
      }
    },
    "AzureAsyncOperationResult": {
      "properties": {
        "status": {
          "type": "string",
          "description": "Status of the AzureAsuncOperation",
          "enum": [
            "InProgress",
            "Succeeded",
            "Failed"
          ],
          "x-ms-enum": {
            "name": "NetworkOperationStatus",
            "modelAsString": "True"
          }
        },
        "error": {
          "$ref": "#/definitions/Error"
        }
      },
      "description": "The response body contains the status of the specified asynchronous operation, indicating whether it has succeeded, is inprogress, or has failed. Note that this status is distinct from the HTTP status code returned for the Get Operation Status operation itself. If the asynchronous operation succeeded, the response body includes the HTTP status code for the successful request. If the asynchronous operation failed, the response body includes the HTTP status code for the failed request and error information regarding the failure."
    },
    "Resource": {
      "properties": {
        "id": {
          "readOnly": true,
          "type": "string",
          "description": "Resource Id"
        },
        "name": {
          "readOnly": true,
          "type": "string",
          "description": "Resource name"
        },
        "type": {
          "readOnly": true,
          "type": "string",
          "description": "Resource type"
        },
        "location": {
          "type": "string",
          "description": "Resource location"
        },
        "tags": {
          "type": "object",
          "additionalProperties": {
            "type": "string"
          },
          "description": "Resource tags"
        }
      },
      "required": [
        "location"
      ],
      "x-ms-azure-resource": true
    },
    "SubResource": {
      "properties": {
        "id": {
          "type": "string",
          "description": "Resource Id"
        }
      },
      "x-ms-azure-resource": true
    }
  },
  "parameters": {
    "SubscriptionIdParameter": {
      "name": "subscriptionId",
      "in": "path",
      "required": true,
      "type": "string",
      "description": "Gets subscription credentials which uniquely identify Microsoft Azure subscription. The subscription ID forms part of the URI for every service call."
    },
    "ApiVersionParameter": {
      "name": "api-version",
      "in": "query",
      "required": true,
      "type": "string",
      "description": "Client Api Version."
    }
  }
}<|MERGE_RESOLUTION|>--- conflicted
+++ resolved
@@ -48,13 +48,13 @@
           }
         ],
         "responses": {
-          "200": {
-            "description": ""
-          },
           "204": {
             "description": ""
           },
           "202": {
+            "description": ""
+          },
+          "200": {
             "description": ""
           }
         },
@@ -281,11 +281,11 @@
           }
         ],
         "responses": {
-          "200": {
-            "description": ""
-          },
           "202": {
             "description": ""
+          },
+          "200": {
+            "description": ""
           }
         },
         "x-ms-long-running-operation": true
@@ -321,10 +321,10 @@
           }
         ],
         "responses": {
+          "204": {
+            "description": ""
+          },
           "202": {
-            "description": ""
-          },
-          "204": {
             "description": ""
           },
           "200": {
@@ -408,13 +408,13 @@
           }
         ],
         "responses": {
-          "200": {
+          "201": {
             "description": "",
             "schema": {
               "$ref": "#/definitions/ExpressRouteCircuit"
             }
           },
-          "201": {
+          "200": {
             "description": "",
             "schema": {
               "$ref": "#/definitions/ExpressRouteCircuit"
@@ -954,13 +954,13 @@
           }
         ],
         "responses": {
-          "200": {
+          "201": {
             "description": "",
             "schema": {
               "$ref": "#/definitions/LoadBalancer"
             }
           },
-          "201": {
+          "200": {
             "description": "",
             "schema": {
               "$ref": "#/definitions/LoadBalancer"
@@ -1072,13 +1072,13 @@
           }
         ],
         "responses": {
-          "200": {
+          "201": {
             "description": "",
             "schema": {
               "$ref": "#/definitions/LocalNetworkGateway"
             }
           },
-          "201": {
+          "200": {
             "description": "",
             "schema": {
               "$ref": "#/definitions/LocalNetworkGateway"
@@ -1155,14 +1155,14 @@
           }
         ],
         "responses": {
-          "200": {
-            "description": ""
-          },
           "204": {
             "description": ""
           },
           "202": {
             "description": ""
+          },
+          "200": {
+            "description": ""
           }
         },
         "x-ms-long-running-operation": true
@@ -1233,10 +1233,10 @@
           }
         ],
         "responses": {
+          "204": {
+            "description": ""
+          },
           "202": {
-            "description": ""
-          },
-          "204": {
             "description": ""
           },
           "200": {
@@ -1965,13 +1965,13 @@
           }
         ],
         "responses": {
-          "200": {
+          "204": {
             "description": ""
           },
           "202": {
             "description": ""
           },
-          "204": {
+          "200": {
             "description": ""
           }
         },
@@ -2168,13 +2168,13 @@
           }
         ],
         "responses": {
-          "200": {
+          "204": {
             "description": ""
           },
           "202": {
             "description": ""
           },
-          "204": {
+          "200": {
             "description": ""
           }
         },
@@ -2269,13 +2269,13 @@
           }
         ],
         "responses": {
-          "200": {
+          "201": {
             "description": "",
             "schema": {
               "$ref": "#/definitions/Route"
             }
           },
-          "201": {
+          "200": {
             "description": "",
             "schema": {
               "$ref": "#/definitions/Route"
@@ -2364,13 +2364,13 @@
           }
         ],
         "responses": {
-          "200": {
+          "204": {
             "description": ""
           },
           "202": {
             "description": ""
           },
-          "204": {
+          "200": {
             "description": ""
           }
         },
@@ -2465,13 +2465,13 @@
           }
         ],
         "responses": {
-          "200": {
+          "201": {
             "description": "",
             "schema": {
               "$ref": "#/definitions/SecurityRule"
             }
           },
-          "201": {
+          "200": {
             "description": "",
             "schema": {
               "$ref": "#/definitions/SecurityRule"
@@ -2661,13 +2661,13 @@
           }
         ],
         "responses": {
-          "200": {
+          "201": {
             "description": "",
             "schema": {
               "$ref": "#/definitions/ExpressRouteCircuitAuthorization"
             }
           },
-          "201": {
+          "200": {
             "description": "",
             "schema": {
               "$ref": "#/definitions/ExpressRouteCircuitAuthorization"
@@ -2756,13 +2756,13 @@
           }
         ],
         "responses": {
+          "204": {
+            "description": ""
+          },
           "202": {
             "description": ""
           },
           "200": {
-            "description": ""
-          },
-          "204": {
             "description": ""
           }
         },
@@ -2857,13 +2857,13 @@
           }
         ],
         "responses": {
-          "200": {
+          "201": {
             "description": "",
             "schema": {
               "$ref": "#/definitions/Subnet"
             }
           },
-          "201": {
+          "200": {
             "description": "",
             "schema": {
               "$ref": "#/definitions/Subnet"
@@ -2990,13 +2990,13 @@
           }
         ],
         "responses": {
-          "200": {
+          "201": {
             "description": "",
             "schema": {
               "$ref": "#/definitions/VirtualNetworkGatewayConnection"
             }
           },
-          "201": {
+          "200": {
             "description": "",
             "schema": {
               "$ref": "#/definitions/VirtualNetworkGatewayConnection"
@@ -3086,7 +3086,7 @@
         "x-ms-long-running-operation": true
       }
     },
-    "/subscriptions/{subscriptionId}/resourceGroups/{resourceGroupName}/providers/Microsoft.Network/connections/{connectionSharedKeyName}/sharedkey": {
+    "/subscriptions/{subscriptionId}/resourceGroups/{resourceGroupName}/providers/Microsoft.Network/connections/{virtualNetworkGatewayConnectionName}/sharedkey": {
       "get": {
         "tags": [
           "VirtualNetworkGatewayConnections"
@@ -3102,7 +3102,7 @@
             "description": "The name of the resource group."
           },
           {
-            "name": "connectionSharedKeyName",
+            "name": "virtualNetworkGatewayConnectionName",
             "in": "path",
             "required": true,
             "type": "string",
@@ -3119,10 +3119,63 @@
           "200": {
             "description": "",
             "schema": {
-              "$ref": "#/definitions/ConnectionSharedKeyResult"
-            }
-          }
-        }
+              "$ref": "#/definitions/ConnectionSharedKey"
+            }
+          }
+        }
+      },
+      "put": {
+        "tags": [
+          "VirtualNetworkGatewayConnections"
+        ],
+        "operationId": "VirtualNetworkGatewayConnections_SetSharedKey",
+        "description": "The Put VirtualNetworkGatewayConnectionSharedKey operation sets the virtual network gateway connection shared key for passed virtual network gateway connection in the specified resource group through Network resource provider.",
+        "parameters": [
+          {
+            "name": "resourceGroupName",
+            "in": "path",
+            "required": true,
+            "type": "string",
+            "description": "The name of the resource group."
+          },
+          {
+            "name": "virtualNetworkGatewayConnectionName",
+            "in": "path",
+            "required": true,
+            "type": "string",
+            "description": "The virtual network gateway connection name."
+          },
+          {
+            "name": "parameters",
+            "in": "body",
+            "required": true,
+            "schema": {
+              "$ref": "#/definitions/ConnectionSharedKey"
+            },
+            "description": "Parameters supplied to the Begin Set Virtual Network Gateway conection Shared key operation throughNetwork resource provider."
+          },
+          {
+            "$ref": "#/parameters/ApiVersionParameter"
+          },
+          {
+            "$ref": "#/parameters/SubscriptionIdParameter"
+          }
+        ],
+        "responses": {
+          "201": {
+            "description": "",
+            "schema": {
+              "$ref": "#/definitions/ConnectionSharedKey"
+            }
+          },
+          "200": {
+            "description": "",
+            "schema": {
+              "$ref": "#/definitions/ConnectionSharedKey"
+            }
+          }
+        },
+        "x-ms-long-running-operation": true
       }
     },
     "/subscriptions/{subscriptionId}/resourceGroups/{resourceGroupName}/providers/Microsoft.Network/connections": {
@@ -3212,61 +3265,6 @@
         "x-ms-long-running-operation": true
       }
     },
-    "/subscriptions/{subscriptionId}/resourceGroups/{resourceGroupName}/providers/Microsoft.Network/connections/{virtualNetworkGatewayConnectionName}/sharedkey": {
-      "put": {
-        "tags": [
-          "VirtualNetworkGatewayConnections"
-        ],
-        "operationId": "VirtualNetworkGatewayConnections_SetSharedKey",
-        "description": "The Put VirtualNetworkGatewayConnectionSharedKey operation sets the virtual network gateway connection shared key for passed virtual network gateway connection in the specified resource group through Network resource provider.",
-        "parameters": [
-          {
-            "name": "resourceGroupName",
-            "in": "path",
-            "required": true,
-            "type": "string",
-            "description": "The name of the resource group."
-          },
-          {
-            "name": "virtualNetworkGatewayConnectionName",
-            "in": "path",
-            "required": true,
-            "type": "string",
-            "description": "The virtual network gateway connection name."
-          },
-          {
-            "name": "parameters",
-            "in": "body",
-            "required": true,
-            "schema": {
-              "$ref": "#/definitions/ConnectionSharedKey"
-            },
-            "description": "Parameters supplied to the Begin Set Virtual Network Gateway conection Shared key operation throughNetwork resource provider."
-          },
-          {
-            "$ref": "#/parameters/ApiVersionParameter"
-          },
-          {
-            "$ref": "#/parameters/SubscriptionIdParameter"
-          }
-        ],
-        "responses": {
-          "200": {
-            "description": "",
-            "schema": {
-              "$ref": "#/definitions/ConnectionSharedKey"
-            }
-          },
-          "201": {
-            "description": "",
-            "schema": {
-              "$ref": "#/definitions/ConnectionSharedKey"
-            }
-          }
-        },
-        "x-ms-long-running-operation": true
-      }
-    },
     "/subscriptions/{subscriptionId}/resourceGroups/{resourceGroupName}/providers/Microsoft.Network/virtualnetworkgateways/{virtualNetworkGatewayName}": {
       "put": {
         "tags": [
@@ -3389,13 +3387,13 @@
           }
         ],
         "responses": {
-          "200": {
+          "204": {
             "description": ""
           },
           "202": {
             "description": ""
           },
-          "204": {
+          "200": {
             "description": ""
           }
         },
@@ -3476,14 +3474,14 @@
           }
         ],
         "responses": {
-          "200": {
-            "description": "",
-            "schema": {
-              "$ref": "#/definitions/VirtualNetworkGateway"
-            }
-          },
           "202": {
             "description": ""
+          },
+          "200": {
+            "description": "",
+            "schema": {
+              "$ref": "#/definitions/VirtualNetworkGateway"
+            }
           }
         },
         "x-ms-long-running-operation": true
@@ -3519,13 +3517,13 @@
           }
         ],
         "responses": {
-          "200": {
-            "description": ""
-          },
           "204": {
             "description": ""
           },
           "202": {
+            "description": ""
+          },
+          "200": {
             "description": ""
           }
         },
@@ -6369,14 +6367,14 @@
       ],
       "description": "A common class for general resource information"
     },
-    "ConnectionSharedKeyResult": {
+    "ConnectionSharedKey": {
       "properties": {
         "value": {
           "type": "string",
           "description": "The virtual network connection shared key value"
         }
       },
-      "description": "Response for CheckConnectionSharedKey Api servive call"
+      "description": "Response for GetConnectionSharedKey Api servive call"
     },
     "VirtualNetworkGatewayConnectionListResult": {
       "properties": {
@@ -6402,18 +6400,6 @@
           "description": "The virtual network connection reset shared key length"
         }
       }
-<<<<<<< HEAD
-    },
-    "ConnectionSharedKey": {
-      "properties": {
-        "value": {
-          "type": "string",
-          "description": "The virtual network connection shared key value"
-        }
-      },
-      "description": "Response for GetConnectionSharedKey Api servive call"
-=======
->>>>>>> bf84cf4c
     },
     "VirtualNetworkGatewayListResult": {
       "properties": {
